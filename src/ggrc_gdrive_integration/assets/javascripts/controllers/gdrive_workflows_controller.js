/*
 * Copyright (C) 2013-2014 Google Inc., authors, and contributors <see AUTHORS file>
 * Licensed under http://www.apache.org/licenses/LICENSE-2.0 <see LICENSE file>
 * Created By: brad@reciprocitylabs.com
 * Maintained By: brad@reciprocitylabs.com
 */
(function(can, $) {
var create_folder = function(cls, title_generator, parent_attr, model, ev, instance) {
  var that = this
  , dfd
  , folder
  , owner = cls === CMS.Models.Request ? "assignee" : "contact";

  if(instance instanceof cls) {
    if(parent_attr) {
      dfd = instance[parent_attr].reify().get_binding("folders").refresh_instances();
    } else {
      dfd = $.when([{}]); //make parent_folder instance be undefined; 
                          // GDriveFolder.create will translate that into 'root'
    }
    return dfd.then(function(parent_folders) {
      var xhr = new CMS.Models.GDriveFolder({
        title : title_generator(instance)
        , parents : parent_folders[0].instance
      }).save();

      report_progress("Creating Drive folder for " + title_generator(instance), xhr);
      return xhr;
    }).then(function(created_folder) {
      var refresh_queue;
      
      folder = created_folder;

      return report_progress(
        'Linking folder "' + folder.title + '" to ' + instance.constructor.title_singular
        , new CMS.Models.ObjectFolder({
          folder : folder
          , folderable : instance
          , context : instance.context || { id : null }
        }).save()
      );
    }).then(function(){
      if(instance[owner] && instance[owner].id !== GGRC.current_user.id) {
        refresh_queue = new RefreshQueue().enqueue(instance[owner].reify());
        refresh_queue.trigger().done(function() {
          report_progress(
            'Creating writer permission on folder "' + folder.title + '" for ' + owner
            , new CMS.Models.GDriveFolderPermission({
              folder : folder
              , person : instance[owner]
              , role : "writer"
            }).save()
          );
        });
        return refresh_queue;
      }
      return $.when();
    }).then(function(){
      return folder;
    });
  }
  else {
    dfd = new $.Deferred();
    return dfd.reject("Type mismatch");
  }
};

function partial_proxy(fn) {
  var args = can.makeArray(arguments).slice(1);
  return function() {
    return fn.apply(this, args.concat(can.makeArray(arguments)));
  };
}

var allops = [];
function report_progress(str, xhr) {

  function build_flashes() {
    var flash = {}
    , successes = []
    , failures = []
    , pendings = [];

    can.each(allops, function(op) {
      switch(op.xhr.state()) {
        case "resolved":
        successes.push(op.str + " -- Done<br>");
        break;
        case "rejected":
        failures.push(op.str + " -- FAILED<br>");
        break;
        case "pending":
        pendings.push(op.str + "...<br>");
      }
    });

    if(successes.length) {
      flash.success = successes;
    }
    if(failures.length) {
      flash.error = failures;
    }
    if(pendings.length) {
      flash.warning = pendings.concat(["Please wait until " + (pendings.length === 1 ? "this operation completes" : "these operations complete")]);
    } else {
      setTimeout(function() {
        if(can.map(allops, function(op) {
          return op.xhr.state() === "pending" ? op : undefined;
        }).length < 1) {
          allops = [];
        }
      }, 1000);
    }
    $(document.body).trigger("ajax:flash", flash);
  }

  allops.push({str : str, xhr : xhr});
  xhr.always(build_flashes);
  build_flashes();
  return xhr;
}

can.Control("GGRC.Controllers.GDriveWorkflow", {

}, {
  request_create_queue : []

  , create_program_folder : partial_proxy(create_folder, CMS.Models.Program, function(inst) { return inst.title + " Audits"; }, null)
  /*
    NB: We don't do folder creation on Program creation now.  Only when the first Audit is created does the Program folder
    get created as well.
  */

  , create_audit_folder : partial_proxy(create_folder, CMS.Models.Audit, function(inst) { return inst.title; }, "program")
  , "{CMS.Models.Audit} created" : function(model, ev, instance) {
    if(instance instanceof CMS.Models.Audit) {
      var that = this;
      this._audit_create_in_progress = true;
      instance.program.reify().refresh()
      .then(this.proxy("create_folder_if_nonexistent"))
      .then($.proxy(instance.program.reify(), "refresh"))
      .then(function() {
        return that.create_audit_folder(model, ev, instance);
        delete that._audit_create_in_progress;
      })
      .then(function(){
        instance.saveDeferreds.auditFolder.resolve(instance);
      });
    }
  }

  // if we had to wait for an Audit to get its own folder link on creation, we can now do the delayed creation
  //  of folder links for the audit's requests, which were created first in the PBC workflow
  , "{CMS.Models.ObjectFolder} created" : function(model, ev, instance) {
    var i, that = this, folderable, create_deferreds = [];
    if(instance instanceof CMS.Models.ObjectFolder && (folderable = instance.folderable.reify()) instanceof CMS.Models.Audit) {
      folderable.refresh().then(function() {
        return folderable.get_binding("folders").refresh_instances().then(function() {
          for(i = that.request_create_queue.length; i--;) {
            if(that.request_create_queue[i].audit.reify() === instance.folderable.reify()) {
              if(that.request_create_queue[i].objective) {
                create_deferreds.push(that.create_request_folder(CMS.Models.Request, ev, that.request_create_queue[i]));
              } else {
                var dfd = new CMS.Models.ObjectFolder({
                  folder_id : instance.folder_id
                  , folderable : that.request_create_queue[i]
                  , context : that.request_create_queue[i].context || { id : null }
                }).save();
                create_deferreds.push(dfd);
                report_progress(
                  'Linking new Request to Audit folder'
                  , dfd
                );
              }
              that.request_create_queue.splice(i, 1);
            }
          }
          return $.when.apply($, create_deferreds);
        });
      }).then(function(){
        folderable.saveDeferreds.linkFolders.resolve(instance);
      });
    }
  }

  // When creating requests as part of audit workflow, wait for audit to have a folder link before
  // trying to create subfolders for request.  If the audit and its folder link are already created
  //  we can do the request folder immediately.
  , create_request_folder : partial_proxy(
    create_folder, CMS.Models.Request, function(inst) { return inst.objective.reify().title; }, "audit")
  , "{CMS.Models.Request} created" : "link_request_to_new_folder_or_audit_folder"

  , link_request_to_new_folder_or_audit_folder : function(model, ev, instance) {
    if(instance instanceof CMS.Models.Request) {
      if(this._audit_create_in_progress || instance.audit.reify().object_folders.length < 1) {
        this.request_create_queue.push(instance);
      } else {
        if(instance.objective) {
          return this.create_request_folder(model, ev, instance);
        } else {
          return report_progress(
            'Linking new Request to Audit folder'
            , new CMS.Models.ObjectFolder({
              folder_id : instance.audit.reify().object_folders[0].reify().folder_id
              , folderable : instance
              , context : instance.context || { id : null }
            }).save()
          );
        }
      }
    }
  }

  , update_owner_permission : function(model, ev, instance, role, person) {
    var dfd
    , owner = instance instanceof CMS.Models.Request ? "assignee" : "contact";

    // TODO check whether person is the logged-in user, and use OAuth2 identifier if so?
    role = role || "writer";
    if(~can.inArray(instance.constructor.shortName, ["Program", "Audit", "Request"]) && (person || instance[owner])) {
      person = (person || instance[owner]).reify();
      if(person.selfLink) {
        dfd = $.when(person);
      } else {
        dfd = person.refresh();
      }
      return dfd.then(function() {
        return $.when(
          CMS.Models.GDriveFilePermission.findUserPermissionId(person)
          , instance.get_binding("folders").refresh_instances()
          , GGRC.config.GAPI_ADMIN_GROUP 
            ? CMS.Models.GDriveFilePermission.findUserPermissionId(GGRC.config.GAPI_ADMIN_GROUP)
            : undefined
        ).then(function(user_permission_id, list, admin_permission_id) {
          return $.when(can.map(list, function(binding) {
            if(binding.instance.userPermission.role !== "writer" && binding.instance.userPermission.role !== "owner")
              return $.when();  //short circuit any operation if the user isn't allowed to add permissions

            return binding.instance.findPermissions().then(function(permissions) {
              var owners_matched = !GGRC.config.GAPI_ADMIN_GROUP;  //if no admin group, ignore.
              var matching = can.map(permissions, function(permission) {
                if(admin_permission_id
                   && permission.type === "group"
                   && (permission.id === admin_permission_id)
                       || (permission.emailAddress && permission.emailAddress.toLowerCase() === GGRC.config.GAPI_ADMIN_GROUP.toLowerCase())
                ) {
                  owners_matched = true;
                }
                /* NB: GDrive sometimes provides the email address assigned to a permission and sometimes not.
                   Email addresses will match on permissions that are sent outside of GMail/GApps/google.com
                   while "Permission IDs" will match on internal account permissions (where email address is
                   usually not provided).  Check both.
                */
                if(permission.type === "user"
                  && (permission.id === user_permission_id
                      || (permission.emailAddress && permission.emailAddress.toLowerCase() === person.email.toLowerCase()))
                  && (permission.role === "owner" || permission.role === "writer" || permission.role === role)
                ) {
                  return permission;
                }
              });
              if(matching.length < 1) {
                return report_progress(
                  "Creating Drive folder " + (role.name || role) + " permission for " + person.email + ' on folder "' + binding.instance.title + '"'
                  , new CMS.Models.GDriveFolderPermission({
                    folder : binding.instance
                    , person : person
                    , role : role
                  }).save()
                );
              }
              if(!owners_matched) {
                return report_progress(
                  'Creating admin group permission on folder "' + binding.instance.title + '"'
                  , new CMS.Models.GDriveFolderPermission({
                    folder : binding.instance
                    , email : GGRC.config.GAPI_ADMIN_GROUP
                    , role : "writer"
                    , permission_type : "group"
                  }).save()
                );
              }
            });
          }));
        });
      });
    }
  }

  // extracted out of {Request updated} for readability.
  , move_files_to_new_folder : function(audit_folders, new_folder, audit_files) {
    var tldfds = [];
    can.each(audit_files, function(file) {
      //if the file is still referenced in more than one request without an objective,
      // don't remove from the audit.
      tldfds.push(
        CMS.Models.ObjectDocument.findAll({
          "document.link" : file.alternateLink
        }).then(function(obds) {
          //filter out any object-documents that aren't Responses.
          var responses = can.map(obds, function(obd) {
            if(obd.documentable.reify() instanceof CMS.Models.Response)
              return obd.documentable.reify();
          });
          
          file.addToParent(new_folder);
          return new RefreshQueue().enqueue(responses).trigger().then(function(reified_responses) {
            var dfds = [];

            if(obds.length < 2
              || can.map(reified_responses, function(resp) {
                  if(resp.request.reify() !== instance
                     && !resp.request.reify().objective) {
                    return resp;
                  }
                })
              .length < 1
            ) {
              //If no other request is still using the Audit folder version,
              // remove from the audit folder.
              can.each(audit_folders, function(af) {
                dfds.push(file.removeFromParent(af));
              });
            }

            return $.when.apply($, dfds);
          });
        })
      );
    });

    report_progress(
      "Moving files to new Request folder"
      , $.when.apply($, tldfds)
    );
  }

  , move_files_to_audit_folder : function(instance, audit_folders, req_folders, files) {
    //move each file from the old Request folder to the Audit folders
    var move_dfds = [];
    can.each(files, function(file) {
      var parent_ids = can.map(file.parents, function(p) { return p.id; });
      move_dfds.push(file.addToParent(audit_folders[0]));
      can.each(req_folders, function(rf) {
        if(~can.inArray(rf.id, parent_ids)) {
          move_dfds.push(file.removeFromParent(req_folders[0]));
        }
      });
    });
    report_progress(
      "Moving files to the Audit folder"
      , $.when.apply($, move_dfds).done(function() {
        can.each(req_folders, function(rf) {
          report_progress(
            'Checking whether folder "' + rf.title + '" is empty'
            , CMS.Models.GDriveFile.findAll({parents : rf.id}).then(function(orphs) {
              if(orphs.length < 1) {
                report_progress(
                  'Deleting empty folder "' + rf.title + '"'
                  , rf.destroy()
                );
              } else {
                console.warn("can't delete folder", rf.title, "as files still exist:", orphs);
              }
            })
          );
        });
      })
    );
    report_progress(
      'Linking Request to Audit folder'
      , new CMS.Models.ObjectFolder({
        folder_id : instance.audit.reify().object_folders[0].reify().folder_id
        , folderable : instance
        , context : instance.context || { id : null }
      }).save()
    );
  }

  , "{CMS.Models.Program} updated" : "update_owner_permission"
<<<<<<< HEAD
  , "{CMS.Models.Audit} updated" : "update_audit_owner_permission"
  , update_audit_owner_permission : function(model, ev, instance){
    
    if(!(instance instanceof CMS.Models.Audit)) {
      return;
    }
    
    var dfd = this.update_owner_permission.apply(this, arguments);
    if(typeof(instance.saveDeferreds) !== 'undefined'){
      dfd.then(function(){
        instance.saveDeferreds.auditPermissions.resolve(instance);
      });
    }
  }
  , "{CMS.Models.Request} updated" : function(model, ev, instance) {
=======
  , "{CMS.Models.Audit} updated" : "update_owner_permission"
  , "{CMS.Models.Request} updated" : "update_request_folder"

  , update_request_folder : function(model, ev, instance) {
>>>>>>> f1d18790
    var that = this;
    if(!(instance instanceof CMS.Models.Request) || instance._folders_mutex) {
      return;
    }

    instance._folders_mutex = true;

    return $.when(
      instance.get_binding("folders").refresh_instances()
      , instance.audit.reify().get_binding("folders").refresh_instances()
    ).then(function(req_folders_mapping, audit_folders_mapping) {
      var audit_folder, af_index, obj_folder_to_destroy, obj_destroy_dfds;
      if(audit_folders_mapping.length < 1)
        return; //can't do anything if the audit has no folder
      //reduce the binding lists to instances only -- makes for easier comparison
      var req_folders =  can.map(req_folders_mapping, function(rf) { return rf.instance; });
      var audit_folders = can.map(audit_folders_mapping, function(af) { return af.instance; });

      // check the array of request_folers against the array of audit_folders to see if there is a match.
      af_index = can.reduce(req_folders, function(res, folder) {
        return (res >= 0) ? res : can.inArray(folder, audit_folders);
      }, -1);

      if(af_index > -1 && instance.objective) {
        //we added an objective where previously there was not one.

        //First remove the mapping to the audit folder, else we could constantly revisit this process.
        audit_folder = audit_folders[af_index];
        obj_folder_to_destroy = req_folders_mapping[can.inArray(audit_folder, req_folders)].mappings[0].instance;

        return $.when(
          report_progress(
            'Linking Request "' + instance.objective.reify().title + '" to new folder'
            , new CMS.Models.GDriveFolder({
              title : instance.objective.reify().title
              , parents : audit_folders
            }).save().then(function(folder) {
              return new CMS.Models.ObjectFolder({
                folder : folder
                , folder_id : folder.id
                , folderable : instance
                , context : instance.context || { id : null }
              }).save().then(function() { return folder; });
            })
          )
          , CMS.Models.GDriveFile.findAll({parentfolderid : audit_folders[0].id})
          , obj_folder_to_destroy.refresh().then(function(of) { of.destroy(); })
        ).then(
          that.proxy("move_files_to_new_folder", audit_folders)
          , function() {
            console.warn("a prerequisite failed", arguments[0]);
          }
        ).done(function() {
          that.update_owner_permission(model, ev, instance);
        });
      } else if(req_folders.length < 1) {
        return;
      } else if(af_index < 0 && !instance.objective) {
        //we removed the objective.  This is the easier case.
        obj_destroy_dfds = can.map(req_folders_mapping, function(b) {
          b.mappings[0].instance.refresh().then(function(of) { of.destroy(); });
          return CMS.Models.GDriveFile.findAll({parents : b.instance.id});
        });

        return $.when(
          CMS.Models.GDriveFile.findAll({parents : req_folders[0].id})
          , $.when.apply($, obj_destroy_dfds).then(function() {
            return can.unique(
              can.reduce(arguments, function(a, b) {
                return a.concat(b);
              }, [])
            );
          })
        ).then(
          that.proxy("move_files_to_audit_folder", instance, audit_folders, req_folders)
        ).done(function() {
          return that.update_owner_permission(model, ev, instance);
        });
      }
    }).always(function() {
      delete instance._folders_mutex;
    });
  }

  , "a[data-toggle=gdrive-picker] click" : function(el, ev) {
    var response = CMS.Models.Response.findInCacheById(el.data("response-id"))
    , request = response.request.reify()
    , parent_folder = (request.get_mapping("folders")[0] || {}).instance;

    if(!parent_folder || !parent_folder.selfLink) {
      //no ObjectFolder or cannot access folder from GAPI
      el.trigger(
        "ajax:flash"
        , {
          warning : 'Can\'t upload: No GDrive folder found for PBC Request '
                  + request.objective ? ('"' + request.objective.reify().title + '"') : " with no title"
        });
      return;
    }
    //NB: resources returned from uploadFiles() do not match the properties expected from getting
    // files from GAPI -- "name" <=> "title", "url" <=> "alternateLink".  Of greater annoyance is
    // the "url" field from the picker differs from the "alternateLink" field value from GAPI: the
    // URL has a query parameter difference, "usp=drive_web" vs "usp=drivesdk".  For consistency,
    // when getting file references back from Picker, always put them in a RefreshQueue before
    // using their properties. --BM 11/19/2013
    parent_folder.uploadFiles().then(function(files) {
      return new RefreshQueue().enqueue(files).trigger().then(function(fs) {
        return $.when.apply($, can.map(fs, function(f) {
          if(!~can.inArray(parent_folder.id, can.map(f.parents, function(p) { return p.id; }))) {
            return f.copyToParent(parent_folder);
          } else {
            return f;
          }
        }));
      });
    }).done(function() {
      var files = can.makeArray(arguments);
      can.each(files, function(file) {
        //Since we can re-use existing file references from the picker, check for that case.
        CMS.Models.Document.findAll({link : file.alternateLink }).done(function(d) {
          if(d.length) {
            //file found, just link to Response
            report_progress(
              "Linking GGRC Evidence object for \"" + d[0].title + "\" to Response"
              , new CMS.Models.ObjectDocument({
                context : response.context || {id : null}
                , documentable : response
                , document : d[0]
              }).save()
            );
            CMS.Models.ObjectFile.findAll({ file_id : file.id, fileable : d[0] })
            .done(function(ofs) {
              if(ofs.length < 1) {
                report_progress(
                  "Linking Drive file \"" + file.title + "\" to GGRC Evidence object"
                  , new CMS.Models.ObjectFile({
                    context : response.context || {id : null}
                    , file : file
                    , fileable : d[0]
                  }).save()
                );
              }
            });
          } else {
            //file not found, make Document object.
            report_progress(
              "Creating GGRC Evidence for Drive file \"" + file.title + "\""
              , new CMS.Models.Document({
                context : response.context || {id : null}
                , title : file.title
                , link : file.alternateLink
              }).save()
            ).then(function(doc) {
              report_progress(
                "Linking GGRC Evidence object for \"" + doc.title + "\" to Response"
                , new CMS.Models.ObjectDocument({
                  context : response.context || {id : null}
                  , documentable : response
                  , document : doc
                }).save()
              );
              report_progress(
                "Linking Drive file \"" + file.title + "\" to GGRC Evidence object"
                , new CMS.Models.ObjectFile({
                  context : response.context || {id : null}
                  , file : file
                  , fileable : doc
                }).save()
              );
            });
          }
        });
      });
    });
  }
  , "a.create-folder click" : function(el, ev) {
    var data = el.closest("[data-model], :data(model)").data("model") || GGRC.make_model_instance(GGRC.page_object);
    this.create_folder_if_nonexistent(data);
  }
  , create_folder_if_nonexistent : function(object) {
    var dfd = new $.Deferred()
    , that = this
    , parent_prop = {
      "Program" : null
      , "Audit" : "program"
      , "Request" : "audit"
    };
    if(parent_prop[object.constructor.shortName]) {
      dfd = this.create_folder_if_nonexistent(object[parent_prop[object.constructor.shortName]].reify());
    } else {
      dfd.resolve();
    }
    return dfd.then(function foldercheck() {
      var folder_dfd;
      if(object.get_mapping("folders").length) {
        //assume we already tried refreshing folders.
      } else if(object instanceof CMS.Models.Request) {
        if(that._audit_create_in_progress || object.audit.reify().get_mapping("folders").length < 1) {
          that.request_create_queue.push(object);
        } else {
          that.create_request_folder(object.constructor, {}, object);
        }
      } else {
        folder_dfd = that["create_" + object.constructor.table_singular + "_folder"](object.constructor, {}, object);
        if(object instanceof CMS.Models.Audit) {
          folder_dfd.done(function(fld) {
            new RefreshQueue().enqueue(object.requests.reify()).trigger().done(function(reqs) {
              can.each(reqs, function(req) {
                if(!req.objective) {
                  new CMS.Models.ObjectFolder({
                    folderable : req
                    , folder : fld
                    , context : req.context
                  }).save();
                }
              });
            });
          });
        }
        return folder_dfd;
      }
    });
  }

  // FIXME I can't figure out from the UserRole what context it applies to.  Assuming that we are on
  //  the program page and adding ProgramReader/ProgramEditor/ProgramOwner.
  , "{CMS.Models.UserRole} created" : function(model, ev, instance) {
    var cache, that = this;
    if(instance instanceof CMS.Models.UserRole
       && /^Program|^Auditor/.test(instance.role.reify().name)
    ) {
      cache = /^Program/.test(instance.role.reify().name) ? CMS.Models.Program.cache : CMS.Models.Audit.cache;

      can.each(Object.keys(cache), function(key) {
        if(cache[key].context && cache[key].context.id === instance.context.id) {
          that.update_owner_permission(
            model
            , ev
            , cache[key]
            , /^ProgramReader$|^Auditor/.test(instance.role.reify().name) ? "reader" : "writer"
            , instance.person
          );
        }
      });
    }
  }

  , "{CMS.Models.Meeting} created" : function(model, ev, instance) {
    if(instance instanceof CMS.Models.Meeting) {
      new CMS.Models.GCalEvent({
        calendar : GGRC.config.DEFAULT_CALENDAR
        , summary : instance.title
        , start : instance.start_at
        , end : instance.end_at
        , attendees : can.map(instance.get_mapping("people"), function(m) { return m.instance; })
      }).save().then(function(cev) {
        var subwin;

        function poll() {
          if(subwin.closed) {
            cev.refresh().then(function() {
              instance.attr({
                title : cev.summary
                , start_at : cev.start
                , end_at : cev.end
              });
              can.each(instance.get_mapping("people"), function(person_binding) {
                instance.mark_for_deletion("people", person_binding.instance);
              });
              can.each(cev.attendees, function(attendee) {
                instance.mark_for_addition("people", attendee);
              });
              instance.save();
            });
          } else {
            setTimeout(poll, 5000);
          }
        }

        new CMS.Models.ObjectEvent({
          eventable : instance
          , calendar : GGRC.config.DEFAULT_CALENDAR
          , event : cev
          , context : instance.context || { id : null }
        }).save();

        subwin = window.open(cev.htmlLink, cev.summary);
        setTimeout(poll, 5000);

      });
    }
  }
});

$(function() {
  $(document.body).ggrc_controllers_g_drive_workflow();
});

})(this.can, this.can.$);<|MERGE_RESOLUTION|>--- conflicted
+++ resolved
@@ -378,7 +378,6 @@
   }
 
   , "{CMS.Models.Program} updated" : "update_owner_permission"
-<<<<<<< HEAD
   , "{CMS.Models.Audit} updated" : "update_audit_owner_permission"
   , update_audit_owner_permission : function(model, ev, instance){
     
@@ -393,13 +392,9 @@
       });
     }
   }
-  , "{CMS.Models.Request} updated" : function(model, ev, instance) {
-=======
-  , "{CMS.Models.Audit} updated" : "update_owner_permission"
   , "{CMS.Models.Request} updated" : "update_request_folder"
 
   , update_request_folder : function(model, ev, instance) {
->>>>>>> f1d18790
     var that = this;
     if(!(instance instanceof CMS.Models.Request) || instance._folders_mutex) {
       return;
