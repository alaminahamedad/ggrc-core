# Copyright (C) 2015 Google Inc., authors, and contributors <see AUTHORS file>
# Licensed under http://www.apache.org/licenses/LICENSE-2.0 <see LICENSE file>
# Created By: anze@reciprocitylabs.com
# Maintained By: anze@reciprocitylabs.com

"""
Test Program Creator role
"""

import unittest
from tests.ggrc import TestCase
from ggrc.models import get_model
from ggrc.models import all_models
from tests.ggrc.api_helper import Api
from tests.ggrc.generator import Generator
from tests.ggrc.generator import ObjectGenerator

class TestCreator(TestCase):
  """ TestCreator """

  def setUp(self):
    TestCase.setUp(self)
    self.generator = Generator()
    self.api = Api()
<<<<<<< HEAD
    self.object_generator = ObjectGenerator()
    self.maxDiff = None
    self._generate_users()
=======
    self.ggrc_generator = GgrcGenerator()
    self.init_users()

  def init_users(self):
    """ Init users needed by the test cases """
>>>>>>> 50f2114c

    users = [("creator", "Creator"), ("admin", "gGRC Admin")]
    self.users = {}
    for (name, role) in users:
      _, user = self.object_generator.generate_person(
          data={"name": name}, user_role=role)
      self.users[name] = user

  def test_creator_can_crud(self):
    """ Test Basic create/read,update/delete operations """
    self.api.set_user(self.users["creator"])
    all_errors = []
    base_models = set([
        "Control", "ControlAssessment", "DataAsset", "Contract",
        "Policy", "Regulation", "Standard", "Document", "Facility",
        "Market", "Objective", "OrgGroup", "Vendor", "Product",
        "Clause", "System", "Process", "Issue", "Project"
    ])
    for model_singular in base_models:
      try:
        model = get_model(model_singular)
        table_singular = model._inflector.table_singular
        table_plural = model._inflector.table_plural
        # Test POST creation
        response = self.api.post(model, {
            table_singular: {
                "title": model_singular,
                "context": None,
                "reference_url": "ref",
                "contact": {
                    "type": "Person",
                    "id": self.users["creator"].id,
                },
            },
        })
        if response.status_code != 201:
          all_errors.append("{} post creation failed {} {}".format(
              model_singular, response.status, response.data))
          continue

        # Test GET when not owner
        obj_id = response.json.get(table_singular).get("id")
        response = self.api.get(model, obj_id)
        if response.status_code != 403:  # we are not onwers yet
          all_errors.append(
              "{} can retrieve object if not owner".format(model_singular))
          continue
        response = self.api.get_collection(model, obj_id)
        collection = response.json.get(
            "{}_collection".format(table_plural)).get(table_plural)
        if len(collection) != 0:
          all_errors.append(
              "{} can retrieve object if not owner (collection)".format(model_singular))
          continue
        # Become an owner
        response = self.api.post(all_models.ObjectOwner, {"object_owner": {
            "person": {
                "id": self.users['creator'].id,
                "type": "Person",
            }, "ownable": {
                "type": model_singular,
                "id": obj_id
            }, "context": None}})
        if response.status_code != 201:
          all_errors.append("{} can't create owner {}.".format(
              model_singular, response.status))
          continue

        # Test GET when owner
        response = self.api.get(model, obj_id)
        if response.status_code != 200:
          all_errors.append("{} can't GET object {}".format(
              model_singular, response.status))
          continue

        # Test GET collection when owner
        response = self.api.get_collection(model, obj_id)
        collection = response.json.get(
            "{}_collection".format(table_plural)).get(table_plural)
        if len(collection) == 0:
          all_errors.append(
              "{} cannot retrieve object even if owner (collection)".format(model_singular))
          continue
      except:
          all_errors.append("{} exception thrown".format(model_singular))
          raise
    self.assertEquals(all_errors, [])

  def test_creator_search(self):
    """ Test if creator can see the correct object while using the search api """
    self.api.set_user(self.users['admin'])
    self.api.post(all_models.Regulation, {
        "regulation": {"title": "Admin regulation", "context": None},
    })
    self.api.set_user(self.users['creator'])
    response = self.api.post(all_models.Policy, {
        "policy": {"title": "Creator Policy", "context": None},
    })
    obj_id = response.json.get("policy").get("id")
    self.api.post(all_models.ObjectOwner, {"object_owner": {
        "person": {
            "id": self.users['creator'].id,
            "type": "Person",
        }, "ownable": {
            "type": "Policy",
            "id": obj_id,
        }, "context": None}})
    response, _ = self.api.search("Regulation,Policy")
    entries = response.json["results"]["entries"]
    self.assertEquals(len(entries), 1)
    self.assertEquals(entries[0]["type"], "Policy")
    response, _ = self.api.search("Regulation,Policy", counts=True)
    self.assertEquals(response.json["results"]["counts"]["Policy"], 1)
    self.assertEquals(
        response.json["results"]["counts"].get("Regulation"), None)

  def _get_count(self, obj):
    """ Return the number of counts for the given object from search """
    response, _ = self.api.search(obj, counts=True)
    return response.json["results"]["counts"].get(obj)

  def test_creator_should_see_users(self):
    """ Test if creater can see all the users in the system """
    self.api.set_user(self.users['admin'])
    admin_count = self._get_count("Person")
    self.api.set_user(self.users['creator'])
    creator_count = self._get_count("Person")
    self.assertEquals(admin_count, creator_count)

  def test_creator_cannot_be_owner(self):
    """ Test if creater cannot become owner of the object he has not created """
    self.api.set_user(self.users['admin'])
    _, obj = self.generator.generate(all_models.Regulation, "regulation", {
        "regulation": {"title": "Test regulation", "context": None},
    })
    self.api.set_user(self.users['creator'])
    response = self.api.post(all_models.ObjectOwner, {"object_owner": {
        "person": {
            "id": self.users['creator'].id,
            "type": "Person",
        }, "ownable": {
            "type": "Regulation",
            "id": obj.id,
        }, "context": None}})
    self.assertEquals(response.status_code, 403)

  def test_relationships_access(self):
    """Check if creator cannot access relationship objects"""
    self.api.set_user(self.users['admin'])
    _, obj_0 = self.generator.generate(all_models.Regulation, "regulation", {
        "regulation": {"title": "Test regulation", "context": None},
    })
    _, obj_1 = self.generator.generate(all_models.Regulation, "regulation", {
        "regulation": {"title": "Test regulation 2", "context": None},
    })
    response, rel = self.generator.generate(all_models.Relationship, "relationship", {
        "relationship": {"source": {
            "id": obj_0.id,
            "type": "Regulation"
        }, "destination": {
            "id": obj_1.id,
            "type": "Regulation"
        }, "context": None},
    })
    relationship_id = rel.id
    self.assertEquals(response.status_code, 201)
    self.api.set_user(self.users['creator'])
    response = self.api.get_collection(all_models.Relationship, relationship_id)
    self.assertEquals(response.status_code, 200)
    num = len(response.json["relationships_collection"]["relationships"])
    self.assertEquals(num, 0)<|MERGE_RESOLUTION|>--- conflicted
+++ resolved
@@ -22,17 +22,11 @@
     TestCase.setUp(self)
     self.generator = Generator()
     self.api = Api()
-<<<<<<< HEAD
     self.object_generator = ObjectGenerator()
-    self.maxDiff = None
-    self._generate_users()
-=======
-    self.ggrc_generator = GgrcGenerator()
     self.init_users()
 
   def init_users(self):
     """ Init users needed by the test cases """
->>>>>>> 50f2114c
 
     users = [("creator", "Creator"), ("admin", "gGRC Admin")]
     self.users = {}
