Feature: RBAC Permissions enforcement for REST API

  Background:
    Given service description
    And the current user
    """
    { "email": "admin@testertester.com",
      "name": "Admin Tester",
      "permissions": {
        "__GGRC_ADMIN__": {
          "__GGRC_ALL__": [0]
        }
      }
    }
    """
    And a new "Context" named "context1"
    And "context1" is POSTed to its collection
    And a new "Context" named "context2"
    And "context2" is POSTed to its collection

  Scenario Outline: POST requires create permission for the context
    Given the current user
    """
    { "email": "tester@testertester.com",
      "name": "Jo Tester",
      "permissions": {
        "create": {
          "<resource_type>": [{{context.context1.value['context']['id']}}]
        }
      }
    }
    """
    And a new "<resource_type>" named "resource"
<<<<<<< HEAD
    And "resource" property "context_id" is literal "1111"
    And current user has create permissions on resource types that "<resource_type>" depends on in context "1111"
=======
    And "resource" link property "context" is "context1"
>>>>>>> 5ffbd751
    Then POST of "resource" to its collection is allowed
    Given a new "<resource_type>" named "resource"
    And "resource" link property "context" is "context2"
    Then POST of "resource" to its collection is forbidden

  Examples:
      | resource_type      |
      | Category           |
      | Control            |
      | ControlAssessment  |
      | ControlRisk        |
      | Cycle              |
      | DataAsset          |
      | Directive          |
      | Document           |
      | Facility           |
      | Help               |
      | Market             |
      | Meeting            |
      | Objective          |
      | ObjectiveControl   |
      | Option             |
      | OrgGroup           |
      | PbcList            |
      | Person             |
      | PopulationSample   |
      | Product            |
      | Project            |
      | Program            |
      | ProgramDirective   |
      | Request            |
      | Response           |
      | Risk               |
      | RiskyAttribute     |
      | RiskRiskyAttribute |
      | Section            |
      | SectionObjective   |
      | System             |
      | SystemSystem       |
      | SystemControl      |

  Scenario Outline: GET requires read permission for the context
    Given the current user
    """
    { "email": "tester@testertester.com",
      "name": "Jo Tester",
      "permissions": {
        "create": {
          "<resource_type>": [{{context.context1.value['context']['id']}}]
        },
        "read": {
          "<resource_type>": [{{context.context1.value['context']['id']}}]
        }
      }
    }
    """
    And a new "<resource_type>" named "resource"
<<<<<<< HEAD
    And "resource" property "context_id" is literal "1111"
    And current user has create permissions on resource types that "<resource_type>" depends on in context "1111"
=======
    And "resource" link property "context" is "context1"
>>>>>>> 5ffbd751
    And "resource" is POSTed to its collection
    Then GET of "resource" is allowed
    Given the current user
    """
    { "email": "bobtester@testertester.com",
      "name": "Bob Tester",
      "permissions": {
        "create": {
          "<resource_type>": [{{context.context2.value['context']['id']}}]
        },
        "read": {
          "<resource_type>": [{{context.context2.value['context']['id']}}]
        }
      }
    }
    """
    Then GET of "resource" is forbidden

  Examples:
      | resource_type      |
      | Category           |
      | Control            |
      | ControlAssessment  |
      | ControlRisk        |
      | Cycle              |
      | DataAsset          |
      | Directive          |
      | Document           |
      | Facility           |
      | Help               |
      | Market             |
      | Meeting            |
      | Objective          |
      | ObjectiveControl   |
      | Option             |
      | OrgGroup           |
      | PbcList            |
      | Person             |
      | PopulationSample   |
      | Product            |
      | Project            |
      | Program            |
      | ProgramDirective   |
      | Request            |
      | Response           |
      | Risk               |
      | RiskyAttribute     |
      | RiskRiskyAttribute |
      | Section            |
      | SectionObjective   |
      | System             |
      | SystemSystem       |
      | SystemControl      |

  Scenario Outline: PUT requires update permission for the context
    Given the current user
    """
    { "email": "tester@testertester.com",
      "name": "Jo Tester",
      "permissions": {
        "create": {
          "<resource_type>": [{{context.context1.value['context']['id']}}]
        },
        "read": {
          "<resource_type>": [{{context.context1.value['context']['id']}}]
        },
        "update": {
          "<resource_type>": [{{context.context1.value['context']['id']}}]
        }
      }
    }
    """
    And a new "<resource_type>" named "resource"
<<<<<<< HEAD
    And "resource" property "context_id" is literal "1111"
    And current user has create permissions on resource types that "<resource_type>" depends on in context "1111"
=======
    And "resource" link property "context" is "context1"
>>>>>>> 5ffbd751
    And "resource" is POSTed to its collection
    Then GET of "resource" is allowed
    Then PUT of "resource" is allowed
    Given the current user
    """
    { "email": "bobtester@testertester.com",
      "name": "Bob Tester",
      "permissions": {
        "read": {
          "<resource_type>": [
            {{context.context1.value['context']['id']}},
            {{context.context2.value['context']['id']}}
          ]
        },
        "update": {
          "<resource_type>": [{{context.context2.value['context']['id']}}]
        }
      }
    }
    """
    Then GET of "resource" is allowed
    Then PUT of "resource" is forbidden

  Examples:
      | resource_type      |
      | Category           |
      | Control            |
      | ControlAssessment  |
      | ControlRisk        |
      | Cycle              |
      | DataAsset          |
      | Directive          |
      | Document           |
      | Facility           |
      | Help               |
      | Market             |
      | Meeting            |
      | Objective          |
      | ObjectiveControl   |
      | Option             |
      | OrgGroup           |
      | PbcList            |
      | Person             |
      | PopulationSample   |
      | Product            |
      | Project            |
      | Program            |
      | ProgramDirective   |
      | Request            |
      | Response           |
      | Risk               |
      | RiskyAttribute     |
      | RiskRiskyAttribute |
      | Section            |
      | SectionObjective   |
      | System             |
      | SystemSystem       |
      | SystemControl      |

  Scenario Outline: DELETE requires delete permission for the context
    Given the current user
    """
    { "email": "tester@testertester.com",
      "name": "Jo Tester",
      "permissions": {
        "create": {
          "<resource_type>": [{{context.context1.value['context']['id']}}]
        },
        "read": {
          "<resource_type>": [{{context.context1.value['context']['id']}}]
        },
        "update": {
          "<resource_type>": [{{context.context1.value['context']['id']}}]
        }
      }
    }
    """
    And a new "<resource_type>" named "resource"
<<<<<<< HEAD
    And "resource" property "context_id" is literal "1111"
    And current user has create permissions on resource types that "<resource_type>" depends on in context "1111"
=======
    And "resource" link property "context" is "context1"
>>>>>>> 5ffbd751
    And "resource" is POSTed to its collection
    Then GET of "resource" is allowed
    Then DELETE of "resource" is forbidden 
    Given the current user
    """
    { "email": "bobtester@testertester.com",
      "name": "Bob Tester",
      "permissions": {
        "create": {
          "<resource_type>": [{{context.context1.value['context']['id']}}]
        },
        "read": {
          "<resource_type>": [{{context.context1.value['context']['id']}}]
        },
        "delete": {
          "<resource_type>": [{{context.context1.value['context']['id']}}]
        }
      }
    }
    """
    Then GET of "resource" is allowed
    Then DELETE of "resource" is allowed

  Examples:
      | resource_type      |
      | Category           |
      | Control            |
      | ControlAssessment  |
      | ControlRisk        |
      | Cycle              |
      | DataAsset          |
      | Directive          |
      | Document           |
      | Facility           |
      | Help               |
      | Market             |
      | Meeting            |
      | Objective          |
      | ObjectiveControl   |
      | Option             |
      | OrgGroup           |
      | PbcList            |
      | Person             |
      | PopulationSample   |
      | Product            |
      | Project            |
      | Program            |
      | ProgramDirective   |
      | Request            |
      | Response           |
      | Risk               |
      | RiskyAttribute     |
      | RiskRiskyAttribute |
      | Section            |
      | SectionObjective   |
      | System             |
      | SystemSystem       |
      | SystemControl      |

  Scenario: Property link objects can be included with __include if the user has read access to the target
    Given the current user
    """
    { "email": "bobtester@testertester.com",
      "name": "Bob Tester",
      "permissions": {
        "create": {
          "Directive": [
            {{context.context1.value['context']['id']}},
            {{context.context2.value['context']['id']}}
          ],
          "Program": [
            {{context.context1.value['context']['id']}},
            {{context.context2.value['context']['id']}}
          ]
        },
        "read": {
          "Directive": [
            {{context.context1.value['context']['id']}},
            {{context.context2.value['context']['id']}}
          ],
          "Program": [
            {{context.context1.value['context']['id']}},
            {{context.context2.value['context']['id']}}
          ]
        },
        "update": {
          "Directive": [
            {{context.context1.value['context']['id']}},
            {{context.context2.value['context']['id']}}
          ]
        }
      }
    }
    """
    And a new "Directive" named "directive_in_1"
    And "directive_in_1" property "kind" is "Contract"
    And "directive_in_1" link property "context" is "context1"
    And "directive_in_1" is POSTed to its collection
    And a new "Directive" named "directive_in_2"
    And "directive_in_2" property "kind" is "Contract"
    And "directive_in_2" link property "context" is "context2"
    And "directive_in_2" is POSTed to its collection
    And a new "Program" named "program"
    And "directive_in_1" is added to links property "directives" of "program"
    And "directive_in_2" is added to links property "directives" of "program"
    And "program" link property "context" is "context1"
    And "program" is POSTed to its collection
    When Querying "Program" with "program_directives.directive.kind=Contract&__include=directives"
    Then query result selfLink query string is "program_directives.directive.kind=Contract&__include=directives"
    And "program" is in query result
    And evaluate "len(context.queryresultcollection['programs_collection']['programs'][0]['directives']) == 2"
    And evaluate "'kind' in context.queryresultcollection['programs_collection']['programs'][0]['directives'][0] and 'kind' in context.queryresultcollection['programs_collection']['programs'][0]['directives'][1]"
    Given the current user
    """
    { "email": "tester@testertester.com",
      "name": "Jo Tester",
      "permissions": {
        "create": {
          "Directive": [
            {{context.context1.value['context']['id']}}
          ]
        },
        "read": {
          "Directive": [
            {{context.context1.value['context']['id']}}
          ],
          "Program": [
            {{context.context1.value['context']['id']}}
          ]
        },
        "update": {
          "Directive": [
            {{context.context1.value['context']['id']}}
          ]
        }
      }
    }
    """
    When Querying "Program" with "program_directives.directive.kind=Contract&__include=directives"
    Then query result selfLink query string is "program_directives.directive.kind=Contract&__include=directives"
    And "program" is in query result
    And evaluate "len(context.queryresultcollection['programs_collection']['programs'][0]['directives']) == 2"
    And evaluate "'kind' in context.queryresultcollection['programs_collection']['programs'][0]['directives'][0] != 'kind' in context.queryresultcollection['programs_collection']['programs'][0]['directives'][1]"
    Given the current user
    """
    { "email": "alicetester@testertester.com",
      "name": "Alice Tester",
      "permissions": {
        "read": {
          "Directive": [333],
          "Program": [
            {{context.context1.value['context']['id']}}
          ]
        },
        "update": {
          "Directive": [
            {{context.context1.value['context']['id']}}
          ]
        }
      }
    }
    """
    When Querying "Program" with "program_directives.directive.kind=Contract&__include=directives"
    Then query result selfLink query string is "program_directives.directive.kind=Contract&__include=directives"
    And "program" is not in query result

  Scenario Outline: A single query parameter supplied to a collection finds matching resources in contexts that the user is authorized to for read
    Given the current user
    """
    { "email": "bobtester@testertester.com",
      "name": "Bob Tester",
      "permissions": {
        "create": {
          "<resource_type>": [
            {{context.context1.value['context']['id']}},
            {{context.context2.value['context']['id']}}
          ]
        },
        "read": {
          "<resource_type>": [
            {{context.context1.value['context']['id']}},
            {{context.context2.value['context']['id']}}
          ]
        },
        "update": {
          "<resource_type>": [
            {{context.context1.value['context']['id']}},
            {{context.context2.value['context']['id']}}
          ]
        }
      }
    }
    """
    Given a new "<resource_type>" named "resource1"
    And a new "<resource_type>" named "resource2"
    And "resource1" property "<property_name>" is "<match_value>"
    And "resource2" property "<property_name>" is "<match_value>"
<<<<<<< HEAD
    And "resource1" property "context_id" is literal "1"
    And "resource2" property "context_id" is literal "2"
    And current user is "{\"email\": \"bobtester@testertester.com\", \"name\": \"Bob Tester\", \"permissions\": {\"create\": {\"<resource_type>\": [1,2]}, \"read\": {\"<resource_type>\": [1,2]}, \"update\": {\"<resource_type>\": [1,2]}}}"
    And current user has create permissions on resource types that "<resource_type>" depends on in context "1"
    And current user has create permissions on resource types that "<resource_type>" depends on in context "2"
=======
    And "resource1" link property "context" is "context1"
    And "resource2" link property "context" is "context2"
>>>>>>> 5ffbd751
    And "resource1" is POSTed to its collection
    And "resource2" is POSTed to its collection
    When Querying "<resource_type>" with "<property_name>=<match_value>"
    And GET of the resource "resource1"
    And GET of the resource "resource2"
    Then query result selfLink query string is "<property_name>=<match_value>"
    And "resource1" is in query result
    And "resource2" is in query result
    Given the current user
    """
    { "email": "tester@testertester.com",
      "name": "Jo Tester",
      "permissions": {
        "create": {
          "<resource_type>": [
            {{context.context1.value['context']['id']}}
          ]
        },
        "read": {
          "<resource_type>": [
            {{context.context1.value['context']['id']}}
          ]
        },
        "update": {
          "<resource_type>": [
            {{context.context1.value['context']['id']}}
          ]
        }
      }
    }
    """
    When Querying "<resource_type>" with "<property_name>=<match_value>"
    Then query result selfLink query string is "<property_name>=<match_value>"
    And "resource1" is in query result
    And "resource2" is not in query result

  Examples: Resources
      | resource_type | property_name | match_value         |
      | Category      | name          | category1           |
      | Category      | scope_id      | 3                   |
      | Help          | slug          | foo                 |
      | Program       | start_date    | 2013-06-03T00:00:00 |
      | Cycle         | start_at      | 2013-06-03          |
<|MERGE_RESOLUTION|>--- conflicted
+++ resolved
@@ -31,12 +31,7 @@
     }
     """
     And a new "<resource_type>" named "resource"
-<<<<<<< HEAD
-    And "resource" property "context_id" is literal "1111"
-    And current user has create permissions on resource types that "<resource_type>" depends on in context "1111"
-=======
     And "resource" link property "context" is "context1"
->>>>>>> 5ffbd751
     Then POST of "resource" to its collection is allowed
     Given a new "<resource_type>" named "resource"
     And "resource" link property "context" is "context2"
@@ -94,12 +89,7 @@
     }
     """
     And a new "<resource_type>" named "resource"
-<<<<<<< HEAD
-    And "resource" property "context_id" is literal "1111"
-    And current user has create permissions on resource types that "<resource_type>" depends on in context "1111"
-=======
     And "resource" link property "context" is "context1"
->>>>>>> 5ffbd751
     And "resource" is POSTed to its collection
     Then GET of "resource" is allowed
     Given the current user
@@ -173,12 +163,7 @@
     }
     """
     And a new "<resource_type>" named "resource"
-<<<<<<< HEAD
-    And "resource" property "context_id" is literal "1111"
-    And current user has create permissions on resource types that "<resource_type>" depends on in context "1111"
-=======
     And "resource" link property "context" is "context1"
->>>>>>> 5ffbd751
     And "resource" is POSTed to its collection
     Then GET of "resource" is allowed
     Then PUT of "resource" is allowed
@@ -257,12 +242,7 @@
     }
     """
     And a new "<resource_type>" named "resource"
-<<<<<<< HEAD
-    And "resource" property "context_id" is literal "1111"
-    And current user has create permissions on resource types that "<resource_type>" depends on in context "1111"
-=======
     And "resource" link property "context" is "context1"
->>>>>>> 5ffbd751
     And "resource" is POSTed to its collection
     Then GET of "resource" is allowed
     Then DELETE of "resource" is forbidden 
@@ -460,16 +440,8 @@
     And a new "<resource_type>" named "resource2"
     And "resource1" property "<property_name>" is "<match_value>"
     And "resource2" property "<property_name>" is "<match_value>"
-<<<<<<< HEAD
-    And "resource1" property "context_id" is literal "1"
-    And "resource2" property "context_id" is literal "2"
-    And current user is "{\"email\": \"bobtester@testertester.com\", \"name\": \"Bob Tester\", \"permissions\": {\"create\": {\"<resource_type>\": [1,2]}, \"read\": {\"<resource_type>\": [1,2]}, \"update\": {\"<resource_type>\": [1,2]}}}"
-    And current user has create permissions on resource types that "<resource_type>" depends on in context "1"
-    And current user has create permissions on resource types that "<resource_type>" depends on in context "2"
-=======
     And "resource1" link property "context" is "context1"
     And "resource2" link property "context" is "context2"
->>>>>>> 5ffbd751
     And "resource1" is POSTed to its collection
     And "resource2" is POSTed to its collection
     When Querying "<resource_type>" with "<property_name>=<match_value>"
