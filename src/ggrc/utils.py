# Copyright (C) 2015 Google Inc., authors, and contributors <see AUTHORS file>
# Licensed under http://www.apache.org/licenses/LICENSE-2.0 <see LICENSE file>
# Created By: david@reciprocitylabs.com
# Maintained By: miha@reciprocitylabs.com

import datetime
import re
import json
import sys
import time
from flask import current_app, request
from settings import CUSTOM_URL_ROOT


class GrcEncoder(json.JSONEncoder):

  """Custom JSON Encoder to handle datetime objects and sets

  from:
     `http://stackoverflow.com/questions/12122007/python-json-encoder-to-support-datetime`_
  also consider:
     `http://hg.tryton.org/2.4/trytond/file/ade5432ac476/trytond/protocols/jsonrpc.py#l53`_
  """

  def default(self, obj):
    if isinstance(obj, datetime.datetime):
      return obj.isoformat()
    elif isinstance(obj, datetime.date):
      return obj.isoformat()
    elif isinstance(obj, datetime.timedelta):
      return (datetime.datetime.min + obj).time().isoformat()
    elif isinstance(obj, set):
      return list(obj)
    else:
      return super(GrcEncoder, self).default(obj)


class UnicodeSafeJsonWrapper(dict):

  """JSON received via POST has keys as unicode. This makes get work with plain
  `str` keys.
  """

  def __getitem__(self, key):
    ret = self.get(key)
    if ret is None:
      raise KeyError(key)
    return ret

  def get(self, key, default=None):
    return super(UnicodeSafeJsonWrapper, self).get(unicode(key), default)  # noqa


def as_json(obj, **kwargs):
  return json.dumps(obj, cls=GrcEncoder, **kwargs)


def service_for(obj):
  module = sys.modules['ggrc.services']
  if type(obj) is str or type(obj) is unicode:  # noqa
    model_type = obj
  else:
    model_type = obj.__class__.__name__
  return getattr(module, model_type, None)


def url_for(obj, id=None):
  service = service_for(obj)
  if service is None:
    return None
  if not hasattr(service, 'url_for'):
    return None
  if id is not None:
    return service.url_for(id=id)
  return service.url_for(obj)


def view_service_for(obj):
  module = sys.modules['ggrc.views']
  if type(obj) is str or type(obj) is unicode:  # noqa
    model_type = obj
  else:
    model_type = obj.__class__.__name__
  return getattr(module, model_type, None)


def view_url_for(obj, id=None):
  service = view_service_for(obj)
  if service is None:
    return None
  if not hasattr(service, 'url_for'):
    return None
  if id is not None:
    return service.url_for(id=id)
  return service.url_for(obj)


def encoded_dict(in_dict):
  # http://stackoverflow.com/questions/6480723/urllib-urlencode-doesnt-like-unicode-values-how-about-this-workaround
  out_dict = {}
  for k, v in in_dict.iteritems():
    if isinstance(v, unicode):  # noqa
      v = v.encode('utf8')
    elif isinstance(v, str):
      # Must be encoded in UTF-8
      v.decode('utf8')
    out_dict[k] = v
  return out_dict


def merge_dict(destination, source, path=None):
  """merges source into destination"""
  if path is None:
    path = []
  for key in source:
    if key in destination:
      if isinstance(destination[key], dict) and isinstance(source[key], dict):
        merge_dict(destination[key], source[key], path + [str(key)])
      elif destination[key] == source[key]:
        pass  # same leaf value
      else:
        raise Exception('Conflict at %s' % '.'.join(path + [str(key)]))
    else:
      destination[key] = source[key]
  return destination


def merge_dicts(*args):
  result = {}
  for arg in args:
    result = merge_dict(result, arg)
  return result


def get_url_root():
  if CUSTOM_URL_ROOT is not None:
    return CUSTOM_URL_ROOT
  return request.url_root


def get_mapping_rules():
  """ Get mappings rules as defined in business_object.js

  Special cases:
    Aduit has direct mapping to Program with program_id
    Request has a direct mapping to Audit with audit_id
    Response has a direct mapping to Request with request_id
    DocumentationResponse has a direct mapping to Request with request_id
    DocumentationResponse has normal mappings with all other objects in
    maping modal
    Section has a direct mapping to Standard/Regulation/Poicy with directive_id
    Anything can be mapped to a request, frotent show audit insted

  """

  def filter(object_list):
    """ remove all lower case items since real object are CamelCase """
    return set([item for item in object_list if item != item.lower()])

  # these rules are copy pasted from
  # src/ggrc/assets/javascripts/apps/business_objects.js line: 276
  business_object_rules = {
    "Program": "Issue ControlAssessment Regulation Contract Policy Standard Objective Control System Process DataAsset AccessGroup Product Project Facility Market OrgGroup Vendor Audit",  # noqa # removed Person because Programs have a "Mapped" attribute for people mappings
    "Audit": "Issue ControlAssessment Request history Person program program_controls",  # noqa
<<<<<<< HEAD
    "Issue": "ControlAssessment Control Audit Program Regulation Contract Policy Standard Objective Control System Process DataAsset Product Project Facility Market OrgGroup Vendor Person Issue",  # noqa
    "ControlAssessment": "Issue Objective Program Regulation Contract Policy Standard Control System Process DataAsset Product Project Facility Market OrgGroup Vendor Person Audit",  # noqa
    "Regulation" : "Program Issue ControlAssessment Section Clause Objective Control System Process DataAsset Product Project Facility Market OrgGroup Vendor Person",  # noqa
    "Policy" : "Program Issue ControlAssessment Section Clause Objective Control System Process DataAsset Product Project Facility Market OrgGroup Vendor Person",  # noqa
    "Standard" : "Program Issue ControlAssessment Section Clause Objective Control System Process DataAsset Product Project Facility Market OrgGroup Vendor Person",  # noqa
    "Contract" : "Program Issue ControlAssessment Clause Objective Control System Process DataAsset Product Project Facility Market OrgGroup Vendor Person Section",  # noqa
    "Clause" : "Contract Objective Control System Process DataAsset Product Project Facility Market OrgGroup Vendor Person Section Policy Regulation Standard",  # noqa
    "Section" : "Objective Control System Process DataAsset Product Project Facility Market OrgGroup Vendor Person Policy Regulation Standard Contract Clause",  # noqa
    "Objective" : "Program Issue ControlAssessment Regulation Contract Policy Standard Section Clause Objective Control System Process DataAsset Product Project Facility Market OrgGroup Vendor Person",  # noqa
    "Control" : "Issue ControlAssessment Request Program Regulation Contract Policy Standard Section Clause Objective Control System Process DataAsset Product Project Facility Market OrgGroup Vendor Person Audit",  # noqa
    "Person" : "Issue ControlAssessment Regulation Contract Policy Standard Section Clause Objective Control System Process DataAsset Product Project Facility Market OrgGroup Vendor Audit",  # noqa
    "OrgGroup" : "Program Issue ControlAssessment Regulation Contract Policy Standard Section Clause Objective Control System Process DataAsset Product Project Facility Market OrgGroup Vendor Person Audit",  # noqa
    "Vendor" : "Program Issue ControlAssessment Regulation Contract Policy Standard Section Clause Objective Control System Process DataAsset Product Project Facility Market OrgGroup Vendor Person Audit",  # noqa
    "System" : "Program Issue ControlAssessment Regulation Contract Policy Standard Section Clause Objective Control System Process DataAsset Product Project Facility Market OrgGroup Vendor Person Audit",  # noqa
    "Process" : "Program Issue ControlAssessment Regulation Contract Policy Standard Section Clause Objective Control System Process DataAsset Product Project Facility Market OrgGroup Vendor Person Audit",  # noqa
    "DataAsset" : "Program Issue ControlAssessment Regulation Contract Policy Standard Section Clause Objective Control System Process DataAsset Product Project Facility Market OrgGroup Vendor Person Audit",  # noqa
    "Product" : "Program Issue ControlAssessment Regulation Contract Policy Standard Section Clause Objective Control System Process DataAsset Product Project Facility Market OrgGroup Vendor Person Audit",  # noqa
    "Project" : "Program Issue ControlAssessment Regulation Contract Policy Standard Section Clause Objective Control System Process DataAsset Product Project Facility Market OrgGroup Vendor Person Audit",  # noqa
    "Facility" : "Program Issue ControlAssessment Regulation Contract Policy Standard Section Clause Objective Control System Process DataAsset Product Project Facility Market OrgGroup Vendor Person Audit",  # noqa
    "Market" : "Program Issue ControlAssessment Regulation Contract Policy Standard Section Clause Objective Control System Process DataAsset Product Project Facility Market OrgGroup Vendor Person Audit"  # noqa
=======
    "Issue": "ControlAssessment Control Audit Program Regulation Contract Policy Standard Objective Control System Process DataAsset AccessGroup Product Project Facility Market OrgGroup Vendor Person Issue",  # noqa
    "ControlAssessment": "Issue Objective Program Regulation Contract Policy Standard Control System Process DataAsset AccessGroup Product Project Facility Market OrgGroup Vendor Person Audit",  # noqa
    "Regulation" : "Program Issue ControlAssessment Section Objective Control System Process DataAsset AccessGroup Product Project Facility Market OrgGroup Vendor Person",  # noqa
    "Policy" : "Program Issue ControlAssessment Section Objective Control System Process DataAsset AccessGroup Product Project Facility Market OrgGroup Vendor Person",  # noqa
    "Standard" : "Program Issue ControlAssessment Section Objective Control System Process DataAsset AccessGroup Product Project Facility Market OrgGroup Vendor Person",  # noqa
    "Contract" : "Program Issue ControlAssessment Clause Objective Control System Process DataAsset AccessGroup Product Project Facility Market OrgGroup Vendor Person",  # noqa
    "Clause" : "Contract Objective Control System Process DataAsset AccessGroup Product Project Facility Market OrgGroup Vendor Person",  # noqa
    "Section" : "Objective Control System Process DataAsset AccessGroup Product Project Facility Market OrgGroup Vendor Person",  # noqa
    "Objective" : "Program Issue ControlAssessment Regulation Contract Policy Standard Section Clause Objective Control System Process DataAsset AccessGroup Product Project Facility Market OrgGroup Vendor Person",  # noqa
    "Control" : "Issue ControlAssessment Request Program Regulation Contract Policy Standard Section Clause Objective Control System Process DataAsset AccessGroup Product Project Facility Market OrgGroup Vendor Person Audit",  # noqa
    "Person" : "Issue ControlAssessment Regulation Contract Policy Standard Section Clause Objective Control System Process DataAsset AccessGroup Product Project Facility Market OrgGroup Vendor Audit",  # noqa
    "OrgGroup" : "Program Issue ControlAssessment Regulation Contract Policy Standard Section Clause Objective Control System Process DataAsset AccessGroup Product Project Facility Market OrgGroup Vendor Person Audit",  # noqa
    "Vendor" : "Program Issue ControlAssessment Regulation Contract Policy Standard Section Clause Objective Control System Process DataAsset AccessGroup Product Project Facility Market OrgGroup Vendor Person Audit",  # noqa
    "System" : "Program Issue ControlAssessment Regulation Contract Policy Standard Section Clause Objective Control System Process DataAsset AccessGroup Product Project Facility Market OrgGroup Vendor Person Audit",  # noqa
    "Process" : "Program Issue ControlAssessment Regulation Contract Policy Standard Section Clause Objective Control System Process DataAsset AccessGroup Product Project Facility Market OrgGroup Vendor Person Audit",  # noqa
    "DataAsset" : "Program Issue ControlAssessment Regulation Contract Policy Standard Section Clause Objective Control System Process DataAsset AccessGroup Product Project Facility Market OrgGroup Vendor Person Audit",  # noqa
    "AccessGroup" : "Program Issue ControlAssessment Regulation Contract Policy Standard Section Clause Objective Control System Process DataAsset AccessGroup Product Project Facility Market OrgGroup Vendor Person Audit",  # noqa
    "Product" : "Program Issue ControlAssessment Regulation Contract Policy Standard Section Clause Objective Control System Process DataAsset AccessGroup Product Project Facility Market OrgGroup Vendor Person Audit",  # noqa
    "Project" : "Program Issue ControlAssessment Regulation Contract Policy Standard Section Clause Objective Control System Process DataAsset AccessGroup Product Project Facility Market OrgGroup Vendor Person Audit",  # noqa
    "Facility" : "Program Issue ControlAssessment Regulation Contract Policy Standard Section Clause Objective Control System Process DataAsset AccessGroup Product Project Facility Market OrgGroup Vendor Person Audit",  # noqa
    "Market" : "Program Issue ControlAssessment Regulation Contract Policy Standard Section Clause Objective Control System Process DataAsset AccessGroup Product Project Facility Market OrgGroup Vendor Person Audit"  # noqa
>>>>>>> 6fa6aadd
  }
  split_rules = {k: v.split() for k, v in business_object_rules.items()}
  filtered_rules = {k: filter(v) for k, v in split_rules.items()}
  return filtered_rules


def _prefix_camelcase(name, prefix):
  name = name[:1].lower() + name[1:]
  callback = lambda pat: prefix + pat.group(0).lower()
  return re.sub(r'[A-Z]', callback, name)


def underscore_from_camelcase(name):
  return _prefix_camelcase(name, "_")


def title_from_camelcase(name):
  return _prefix_camelcase(name, " ")


class BenchmarkContextManager(object):

  def __init__(self, message):
    self.message = message

  def __enter__(self):
    self.start = time.time()

  def __exit__(self, exc_type, exc_value, exc_trace):
    end = time.time()
    current_app.logger.info("{:.4f} {}".format(end - self.start, self.message))


class WithNop(object):

  def __init__(self, message):
    pass

  def __enter__(self):
    pass

  def __exit__(self, exc_type, exc_value, exc_trace):
    pass


benchmark = BenchmarkContextManager
with_nop = WithNop<|MERGE_RESOLUTION|>--- conflicted
+++ resolved
@@ -162,36 +162,14 @@
   business_object_rules = {
     "Program": "Issue ControlAssessment Regulation Contract Policy Standard Objective Control System Process DataAsset AccessGroup Product Project Facility Market OrgGroup Vendor Audit",  # noqa # removed Person because Programs have a "Mapped" attribute for people mappings
     "Audit": "Issue ControlAssessment Request history Person program program_controls",  # noqa
-<<<<<<< HEAD
-    "Issue": "ControlAssessment Control Audit Program Regulation Contract Policy Standard Objective Control System Process DataAsset Product Project Facility Market OrgGroup Vendor Person Issue",  # noqa
-    "ControlAssessment": "Issue Objective Program Regulation Contract Policy Standard Control System Process DataAsset Product Project Facility Market OrgGroup Vendor Person Audit",  # noqa
-    "Regulation" : "Program Issue ControlAssessment Section Clause Objective Control System Process DataAsset Product Project Facility Market OrgGroup Vendor Person",  # noqa
-    "Policy" : "Program Issue ControlAssessment Section Clause Objective Control System Process DataAsset Product Project Facility Market OrgGroup Vendor Person",  # noqa
-    "Standard" : "Program Issue ControlAssessment Section Clause Objective Control System Process DataAsset Product Project Facility Market OrgGroup Vendor Person",  # noqa
-    "Contract" : "Program Issue ControlAssessment Clause Objective Control System Process DataAsset Product Project Facility Market OrgGroup Vendor Person Section",  # noqa
-    "Clause" : "Contract Objective Control System Process DataAsset Product Project Facility Market OrgGroup Vendor Person Section Policy Regulation Standard",  # noqa
-    "Section" : "Objective Control System Process DataAsset Product Project Facility Market OrgGroup Vendor Person Policy Regulation Standard Contract Clause",  # noqa
-    "Objective" : "Program Issue ControlAssessment Regulation Contract Policy Standard Section Clause Objective Control System Process DataAsset Product Project Facility Market OrgGroup Vendor Person",  # noqa
-    "Control" : "Issue ControlAssessment Request Program Regulation Contract Policy Standard Section Clause Objective Control System Process DataAsset Product Project Facility Market OrgGroup Vendor Person Audit",  # noqa
-    "Person" : "Issue ControlAssessment Regulation Contract Policy Standard Section Clause Objective Control System Process DataAsset Product Project Facility Market OrgGroup Vendor Audit",  # noqa
-    "OrgGroup" : "Program Issue ControlAssessment Regulation Contract Policy Standard Section Clause Objective Control System Process DataAsset Product Project Facility Market OrgGroup Vendor Person Audit",  # noqa
-    "Vendor" : "Program Issue ControlAssessment Regulation Contract Policy Standard Section Clause Objective Control System Process DataAsset Product Project Facility Market OrgGroup Vendor Person Audit",  # noqa
-    "System" : "Program Issue ControlAssessment Regulation Contract Policy Standard Section Clause Objective Control System Process DataAsset Product Project Facility Market OrgGroup Vendor Person Audit",  # noqa
-    "Process" : "Program Issue ControlAssessment Regulation Contract Policy Standard Section Clause Objective Control System Process DataAsset Product Project Facility Market OrgGroup Vendor Person Audit",  # noqa
-    "DataAsset" : "Program Issue ControlAssessment Regulation Contract Policy Standard Section Clause Objective Control System Process DataAsset Product Project Facility Market OrgGroup Vendor Person Audit",  # noqa
-    "Product" : "Program Issue ControlAssessment Regulation Contract Policy Standard Section Clause Objective Control System Process DataAsset Product Project Facility Market OrgGroup Vendor Person Audit",  # noqa
-    "Project" : "Program Issue ControlAssessment Regulation Contract Policy Standard Section Clause Objective Control System Process DataAsset Product Project Facility Market OrgGroup Vendor Person Audit",  # noqa
-    "Facility" : "Program Issue ControlAssessment Regulation Contract Policy Standard Section Clause Objective Control System Process DataAsset Product Project Facility Market OrgGroup Vendor Person Audit",  # noqa
-    "Market" : "Program Issue ControlAssessment Regulation Contract Policy Standard Section Clause Objective Control System Process DataAsset Product Project Facility Market OrgGroup Vendor Person Audit"  # noqa
-=======
     "Issue": "ControlAssessment Control Audit Program Regulation Contract Policy Standard Objective Control System Process DataAsset AccessGroup Product Project Facility Market OrgGroup Vendor Person Issue",  # noqa
     "ControlAssessment": "Issue Objective Program Regulation Contract Policy Standard Control System Process DataAsset AccessGroup Product Project Facility Market OrgGroup Vendor Person Audit",  # noqa
-    "Regulation" : "Program Issue ControlAssessment Section Objective Control System Process DataAsset AccessGroup Product Project Facility Market OrgGroup Vendor Person",  # noqa
-    "Policy" : "Program Issue ControlAssessment Section Objective Control System Process DataAsset AccessGroup Product Project Facility Market OrgGroup Vendor Person",  # noqa
-    "Standard" : "Program Issue ControlAssessment Section Objective Control System Process DataAsset AccessGroup Product Project Facility Market OrgGroup Vendor Person",  # noqa
-    "Contract" : "Program Issue ControlAssessment Clause Objective Control System Process DataAsset AccessGroup Product Project Facility Market OrgGroup Vendor Person",  # noqa
-    "Clause" : "Contract Objective Control System Process DataAsset AccessGroup Product Project Facility Market OrgGroup Vendor Person",  # noqa
-    "Section" : "Objective Control System Process DataAsset AccessGroup Product Project Facility Market OrgGroup Vendor Person",  # noqa
+    "Regulation": "Program Issue ControlAssessment Section Clause Objective Control System Process DataAsset AccessGroup Product Project Facility Market OrgGroup Vendor Person",  # noqa
+    "Policy": "Program Issue ControlAssessment Section Clause Objective Control System Process DataAsset AccessGroup Product Project Facility Market OrgGroup Vendor Person",  # noqa
+    "Standard": "Program Issue ControlAssessment Section Clause Objective Control System Process DataAsset AccessGroup Product Project Facility Market OrgGroup Vendor Person",  # noqa
+    "Contract": "Program Issue ControlAssessment Clause Objective Control System Process DataAsset AccessGroup Product Project Facility Market OrgGroup Vendor Person Section",  # noqa
+    "Clause": "Contract Objective Control System Process DataAsset AccessGroup Product Project Facility Market OrgGroup Vendor Person Section Policy Regulation Standard",  # noqa
+    "Section": "Objective Control System Process DataAsset AccessGroup Product Project Facility Market OrgGroup Vendor Person Policy Regulation Standard Contract Clause",  # noqa
     "Objective" : "Program Issue ControlAssessment Regulation Contract Policy Standard Section Clause Objective Control System Process DataAsset AccessGroup Product Project Facility Market OrgGroup Vendor Person",  # noqa
     "Control" : "Issue ControlAssessment Request Program Regulation Contract Policy Standard Section Clause Objective Control System Process DataAsset AccessGroup Product Project Facility Market OrgGroup Vendor Person Audit",  # noqa
     "Person" : "Issue ControlAssessment Regulation Contract Policy Standard Section Clause Objective Control System Process DataAsset AccessGroup Product Project Facility Market OrgGroup Vendor Audit",  # noqa
@@ -205,7 +183,6 @@
     "Project" : "Program Issue ControlAssessment Regulation Contract Policy Standard Section Clause Objective Control System Process DataAsset AccessGroup Product Project Facility Market OrgGroup Vendor Person Audit",  # noqa
     "Facility" : "Program Issue ControlAssessment Regulation Contract Policy Standard Section Clause Objective Control System Process DataAsset AccessGroup Product Project Facility Market OrgGroup Vendor Person Audit",  # noqa
     "Market" : "Program Issue ControlAssessment Regulation Contract Policy Standard Section Clause Objective Control System Process DataAsset AccessGroup Product Project Facility Market OrgGroup Vendor Person Audit"  # noqa
->>>>>>> 6fa6aadd
   }
   split_rules = {k: v.split() for k, v in business_object_rules.items()}
   filtered_rules = {k: filter(v) for k, v in split_rules.items()}
