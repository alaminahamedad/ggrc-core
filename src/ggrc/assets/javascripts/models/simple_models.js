--- conflicted
+++ resolved
@@ -891,47 +891,27 @@
     , start_expanded : false
     , child_options : [{
         model : "Control"
-<<<<<<< HEAD
       , mapping : "controls"
-      , list_view : "/static/mustache/controls/tree.mustache"
+      , show_view : "/static/mustache/controls/tree.mustache"
       , draw_children : false
     }, {
         model : "Person"
       , mapping : "people"
-      , list_view : "/static/mustache/people/tree.mustache"
+      , show_view : "/static/mustache/people/tree.mustache"
       , draw_children : false
     }, {
         model : "Document"
       , mapping : "documents"
-      , list_view : "/static/mustache/documents/tree.mustache"
-=======
-      , property : "control_mappings"
-      , show_view : "/static/mustache/controls/tree.mustache"
-      , draw_children : false
-    }, {
-        model : "Person"
-      , property : "people_mappings"
-      , show_view : "/static/mustache/people/tree.mustache"
-      , draw_children : false
-    }, {
-        model : "Document"
-      , property : "document_mappings"
       , show_view : "/static/mustache/documents/tree.mustache"
->>>>>>> a45ec1a5
       , draw_children : false
 /*    }, {
         model : "Section"
-      , property : "section_mappings"
+      , mapping : "sections"
       , show_view : "/static/mustache/sections/tree.mustache"
 */    }, {
         model : can.Model.Cacheable
-<<<<<<< HEAD
       , mapping : "related_objects"
-      , list_view : GGRC.mustache_path + "/base_objects/tree.mustache"
-=======
-      , property : "business_object_mappings"
       , show_view : GGRC.mustache_path + "/base_objects/tree.mustache"
->>>>>>> a45ec1a5
       , title_plural : "Business Objects"
       , draw_children : false
     }]
