/*
 * Copyright (C) 2013 Google Inc., authors, and contributors <see AUTHORS file>
 * Licensed under http://www.apache.org/licenses/LICENSE-2.0 <see LICENSE file>
 * Created By:
 * Maintained By:
 */

(function(can, $) {

can.Control("CMS.Controllers.Dashboard", {
    defaults: {
        model_descriptors: null
      , menu_tree_spec: null
      //  widget_descriptors: null
      //, widget_listeners: null
      //, widget_containers: null
      //
    }

}, {
    init: function(options) {
      this.init_widget_descriptors();
      if (!this.options.menu_tree)
        this.init_menu_tree();
      if (!this.inner_nav_controller)
        this.init_inner_nav();
      this.update_inner_nav();
      if (!this.add_widget_controller)
        this.init_add_widget();
      if (!this.widget_area_controller)
        this.init_widget_area();
      this.init_default_widgets();
    }

  , init_widget_area: function() {
      this.widget_area_controller = new CMS.Controllers.SortableWidgets(
          this.element.find('.widget-area'), {
              dashboard_controller: this
          });
    }

  , init_inner_nav: function() {
      this.inner_nav_controller = new CMS.Controllers.InnerNav(
          this.element.find('.internav'), {
              dashboard_controller: this
          });
    }

  , init_add_widget: function() {
      this.add_widget_controller = new CMS.Controllers.AddWidget(
          this.element.find('.add-nav-item'), {
              dashboard_controller : this
            //, widget_descriptors : this.options.widget_descriptors
            , menu_tree : this.options.menu_tree
          });
      }

  , init_widget_descriptors: function() {
      var that = this;

      this.options.widget_descriptors = this.options.widget_descriptors || {};

      can.each(this.options.model_descriptors, function(descriptor, key) {
        that.options.widget_descriptors[key] =
          that.make_list_view_descriptor_from_model_descriptor(descriptor);
      });
    }

  , init_menu_tree: function() {
      var that = this
        , menu_tree = { categories: [] };

      can.each(this.options.menu_tree_spec, function(category) {
        var objects = can.map(category.objects, function(widget_name) {
          return that.options.widget_descriptors[widget_name];
        });

        menu_tree.categories.push({
            title: category.title
          , objects: objects
        });
      });

      this.options.menu_tree = menu_tree;
    }

  , init_default_widgets: function() {
      var that = this
        ;

      can.each(this.options.default_widgets, function(name) {
        var descriptor = that.options.widget_descriptors[name]
          ;

        that.add_dashboard_widget_from_descriptor(descriptor);
      });
    }

  , " widgets_updated" : "update_inner_nav"

  , " inner_nav_sort_updated": function(el, ev, widget_ids) {
        this.apply_widget_sort(widget_ids);
      }

  , apply_widget_sort: function(widget_ids) {
      var that = this
        ;

      can.each(this.get_active_widget_container_elements(), function(elem) {
        $(elem).trigger("apply_widget_sort", [widget_ids])
      });

      this.update_inner_nav();
    }

  , update_inner_nav: function(el, ev, data) {
      this.inner_nav_controller.update_widget_list(
        this.get_active_widget_elements());
    }

  , get_active_widget_container_elements: function() {
      return this.element.find(".widget-area").toArray();
    }

  , get_active_widget_elements: function() {
      return this.element.find("section.widget[id]:not([id=])").toArray();
    }

  , add_widget_from_descriptor: function() {
      var descriptor = {}
        , that = this
        ;

      // Construct the final descriptor from one or more arguments
      can.each(arguments, function(name_or_descriptor) {
        if (typeof(name_or_descriptor) === "string")
          name_or_descriptor =
            that.options.widget_descriptors[name_or_descriptor];
        $.extend(descriptor, name_or_descriptor || {});
      });

      // Create widget in container?
      //return this.options.widget_container[0].add_widget(descriptor);

      if ($('#' + descriptor.controller_options.widget_id + '_widget').length > 0)
        return;

      // FIXME: This should be in some Widget superclass
      if (descriptor.controller_options.widget_guard
          && !descriptor.controller_options.widget_guard())
        return;

      var $element = $("<section class='widget'>")
        , control = new descriptor.controller(
            $element, descriptor.controller_options)
        ;

      // FIXME: Abstraction violation: Sortable/DashboardWidget/ResizableWidget
      //   controllers should maybe handle this?
      var $container = $(this.get_active_widget_container_elements()[0])
        , $last_widget = $container.find('section.widget').last()
        ;

      if ($last_widget.length > 0)
        $last_widget.after($element);
      else
        $container.append($element);

      $element
        .trigger("sortreceive")
        .trigger("section_created")
        .trigger("widgets_updated")

      return control;
    }

  , add_dashboard_widget_from_descriptor: function(descriptor) {
      return this.add_widget_from_descriptor({
        controller: CMS.Controllers.DashboardWidgets,
        controller_options: $.extend(descriptor, { dashboard_controller: this })
      });
    }

  , add_dashboard_widget_from_name: function(name) {
      var descriptor = this.options.widget_descriptors[name];
      if (!descriptor)
        console.debug("Unknown descriptor: ", name);
      else
        return this.add_dashboard_widget_from_descriptor(descriptor);
    }


  , make_list_view_descriptor_from_model_descriptor: function(descriptor) {
      return {
        content_controller: GGRC.Controllers.ListView,
        content_controller_options: descriptor,
        widget_id: descriptor.model.table_singular,
        widget_name: descriptor.model.title_plural,
        widget_icon: descriptor.model.table_singular,
        object_category: descriptor.model.category || descriptor.object_category
      }
    }
});


CMS.Controllers.Dashboard("CMS.Controllers.PageObject", {

}, {
    init: function() {
      this.options.model = this.options.instance.constructor;
      this._super();
      this.init_related_widgets();
    }

  , init_related_widgets: function() {
      var that = this
        , model_name = this.options.instance.constructor.shortName
        , relationships = GGRC.RELATIONSHIP_TYPES[model_name]
        ;

      can.each(relationships, function(value, key) {
        var related_model = CMS.Models[key]
          , descriptor = that.options.widget_descriptors[related_model.table_singular]
          ;

        that.add_dashboard_widget_from_descriptor(descriptor);
      });
    }

  , init_widget_descriptors: function() {
      var that = this;

      this.options.widget_descriptors = this.options.widget_descriptors || {};

      can.each(this.options.model_descriptors, function(descriptor, key) {
        that.options.widget_descriptors[key] =
          that.make_related_descriptor_from_model_descriptor(descriptor);
      });
    }

  , make_related_descriptor_from_model_descriptor: function(descriptor) {
      descriptor = this.make_list_view_descriptor_from_model_descriptor(descriptor);
      descriptor = $.extend({}, descriptor);
      descriptor.content_controller_options =
        $.extend({}, descriptor.content_controller_options);
      descriptor.content_controller_options.is_related = true;
      return descriptor;
    }

  , init_menu_tree: function() {
      var that = this
        , widget_descriptors = this.options.widget_descriptors
        , model_name = this.options.instance.constructor.shortName
        , categories_index = {}
        , menu_tree = { categories : [] }
        ;

      can.each(GGRC.RELATIONSHIP_TYPES[model_name], function(value, key) {
        var related_model = CMS.Models[key]
          , descriptor = widget_descriptors[related_model.table_singular]
          , category = null
          ;

        if (descriptor) {
          category = descriptor.object_category;

          if (!categories_index[category]) {
            categories_index[category] = {
                title : can.map(category.split(" "), can.capitalize).join(" ")
              , objects : []
              };
            menu_tree.categories.push(categories_index[category]);
          }
          categories_index[category].objects.push(descriptor);
        }
      });

      this.options.menu_tree = menu_tree;
    }
});


can.Control("CMS.Controllers.InnerNav", {
  defaults: {
      internav_view : "/static/mustache/dashboard/internav_list.mustache"
    , widget_list : null
    , spinners : {}
  }
}, {
    init: function(options) {
      var that = this
        ;

      if (!this.options.widget_list)
        this.options.widget_list = new can.Observe.List([]);

      this.sortable();

      can.view(this.options.internav_view, this.options, function(frag) {
        that.element.append(frag);
        that.update_scrollspy();
      });
    }

  , sortable: function() {
      return this.element.sortable({
          placeholder: 'drop-placeholder'
        , items : "li"
      })
    }

  , " sortupdate": "apply_widget_list_sort"

  , apply_widget_list_sort: function() {
      var widget_ids
        ;

      widget_ids = this.element.find("li > a").map(function() {
        return $(this).attr("href");
      }).toArray();

      this.element.trigger("inner_nav_sort_updated", [widget_ids]);
    }

  , replace_widget_list : function(widget_elements) {
      var widget_list = []
        , that = this
        ;

      can.each(widget_elements, function(widget_element) {
        var $widget = $(widget_element);
        widget_list.push({
            selector: "#" + $widget.attr("id")
          , internav_icon: $widget.find(".header h2 i").attr("class")
          , internav_display: function() {
              
              var menuItem = $widget.find(".header").text().trim()
<<<<<<< HEAD
              ,   first = menuItem.substring(0,6);
=======
              ,   first
              ,   last
              ;

              var first = menuItem.substring(0,6);
              var last = menuItem.slice(-12);
>>>>>>> 1e6b492b
              if (first === "Mapped") {
                menuItem = menuItem.substr(6);
              }
              if (last === "and Controls") {
                menuItem = menuItem.slice(0,-64);
              }
              
              return menuItem;
            }
          , spinner : that.options.spinners["#" + $widget.attr("id")]
          });
      });
      this.options.widget_list.replace(widget_list);
    }

  , "{document.body} loading" : function(body, ev) {
    var that = this;
    can.each(this.options.widget_list, function(widget) {
      var spinner;
      if($(widget.selector).has(ev.target).length) {
        widget.attr("spinner", true);
        that.options.spinners[widget.selector] = true;
      }
    });
  }

  , "{document.body} loaded" : function(body, ev) {
    var that = this;
    can.each(this.options.widget_list, function(widget) {
      var spinner;
      if($(widget.selector).has(ev.target).length) {
        widget.attr("spinner", false);
        delete that.options.spinners[widget.selector];
      }
    });
  }

  , update_scrollspy : function() {
      var $body = $(".object-area")
        , top = $body.scrollTop()
        ;

      // Some pages may not have scrollspy set up (e.g., dashboard)
      if (!$body.data("scrollspy"))
        return

      // FIXME: This is currently necessary because Bootstrap's ScrollSpy uses
      //   the `href` to determine the active element, and the element may have
      //   changed (due to view update) while keeping the same `href`.
      // So, we nullify the "current" href.
      $body.data("scrollspy").activeTarget = null;
      $body
        .scrollTop(0)
        .scrollspy("refresh")
        .scrollTop(top)
        .scrollspy("process");
    }

  , update_widget_list : function(widget_elements) {
      this.replace_widget_list(widget_elements);
      this.update_scrollspy();
    }

});

})(this.can, this.can.$);<|MERGE_RESOLUTION|>--- conflicted
+++ resolved
@@ -333,25 +333,18 @@
             selector: "#" + $widget.attr("id")
           , internav_icon: $widget.find(".header h2 i").attr("class")
           , internav_display: function() {
-              
               var menuItem = $widget.find(".header").text().trim()
-<<<<<<< HEAD
-              ,   first = menuItem.substring(0,6);
-=======
-              ,   first
-              ,   last
+              ,   first = menuItem.substring(0,6)
+              ,   last = menuItem.slice(-12)
               ;
 
-              var first = menuItem.substring(0,6);
-              var last = menuItem.slice(-12);
->>>>>>> 1e6b492b
               if (first === "Mapped") {
                 menuItem = menuItem.substr(6);
               }
               if (last === "and Controls") {
                 menuItem = menuItem.slice(0,-64);
               }
-              
+
               return menuItem;
             }
           , spinner : that.options.spinners["#" + $widget.attr("id")]
