--- conflicted
+++ resolved
@@ -5,21 +5,14 @@
  Maintained By: urban@reciprocitylabs.com
  */
 
-<<<<<<< HEAD
-(function (can, $) {
+(function (can, $, GGRC) {
   /**
    * A component that takes care of adding comments with attachments
    *
    */
   GGRC.Components('addComment', {
-    tag: "add-comment",
-    template: can.view("/static/mustache/base_templates/add_comment.mustache"),
-=======
-(function (can, $, GGRC) {
-  GGRC.Components('addComment', {
     tag: 'add-comment',
     template: can.view('/static/mustache/base_templates/add_comment.mustache'),
->>>>>>> e237b6fa
     scope: {
       attachments: new can.List(),
       parent_instance: null,
@@ -36,15 +29,6 @@
       get_assignee_type: can.compute(function () {
         // TODO: We prioritize order V > A > R
         var types = {
-<<<<<<< HEAD
-          related_verifiers: "verifier",
-          related_assignees: "assignee",
-          related_requesters: "requester"
-        };
-        var instance = this.attr("parent_instance");
-        var user = GGRC.current_user;
-        var userType;
-=======
           related_verifiers: 'verifier',
           related_assignees: 'assignee',
           related_requesters: 'requester'
@@ -52,7 +36,6 @@
         var instance = this.attr('parent_instance');
         var user = GGRC.current_user;
         var user_type;
->>>>>>> e237b6fa
 
         if (!instance || !user) {
           return;
@@ -66,25 +49,16 @@
             return mapping.instance.id === user.id;
           }).length) {
             type = can.capitalize(type);
-<<<<<<< HEAD
-            userType = userType ? (userType + "," + type) : type;
-=======
             user_type = user_type ? (user_type + ',' + type) : type;
->>>>>>> e237b6fa
           }
         });
-        return userType;
+        return user_type;
       })
     },
     events: {
       init: function () {
-<<<<<<< HEAD
-        if (!this.scope.attr("source_mapping")) {
-          this.scope.attr("source_mapping", GGRC.page_instance());
-=======
         if (!this.scope.attr('source_mapping')) {
           this.scope.attr('source_mapping', GGRC.page_instance());
->>>>>>> e237b6fa
         }
         this.newInstance();
       },
@@ -98,20 +72,10 @@
         this.scope.attachments.replace([]);
         this.element.find('textarea').val('');
       },
-<<<<<<< HEAD
-
       /**
        * The component's click event (happens when the user clicks add comment),
        * takes care of saving the comment with appended evidence.
        */
-      ".btn-success click": function () {
-        var $textarea = this.element.find(".add-comment textarea");
-        var description = $.trim($textarea.val());
-        var source = this.scope.source_mapping;
-        var instance = this.scope.instance;
-        var attachments = instance._pending_joins;
-        var data;
-=======
       '.btn-success click': function (el, ev) {
         var $textarea = this.element.find('.add-comment textarea');
         var description = $.trim($textarea.val());
@@ -121,7 +85,6 @@
         var data;
         var $sendNotification = this.element.find('[name=send_notification]');
         var sendNotification = $sendNotification[0].checked;
->>>>>>> e237b6fa
 
         if (!description.length && !attachments.length) {
           return;
@@ -155,30 +118,17 @@
         context: source.context
       }).save();
     },
-<<<<<<< HEAD
-    "{CMS.Models.Comment} created": function (model, ev, instance) {
-=======
     '{CMS.Models.Comment} created': function (model, ev, instance) {
->>>>>>> e237b6fa
       if (!(instance instanceof CMS.Models.Comment)) {
         return;
       }
       var source = instance._source_mapping || GGRC.page_instance();
-<<<<<<< HEAD
-      var parentDfd = this._create_relationship(source, instance);
-      instance.delay_resolving_save_until($.when(parentDfd));
-=======
       var parent_dfd = this._create_relationship(source, instance);
       instance.delay_resolving_save_until($.when(parent_dfd));
->>>>>>> e237b6fa
     }
   });
 
   $(function () {
     $(document.body).ggrc_controllers_comments();
   });
-<<<<<<< HEAD
-})(this.can, this.can.$);
-=======
-})(this.can, this.can.$, this.GGRC);
->>>>>>> e237b6fa
+})(this.can, this.can.$, this.GGRC);