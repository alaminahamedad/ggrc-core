--- conflicted
+++ resolved
@@ -63,18 +63,12 @@
         </div>
         <div class="span2" {{ (el) -> el.ggrc_controllers_quick_form({ instance : el.closest('[data-model]').data('model')}); }}>
 	        <i class="grcicon-person-green pull-left"></i>
-<<<<<<< HEAD
-	        {{#using assignee=instance.assignee}}
-	        {{#if_can_edit_request instance}}
-=======
           {{#using assignee=instance.assignee}}
           {{#if_helpers "\
             #if_can_edit_request" instance "\
             and ^if_auditor" instance _1_include_admin=false}}
->>>>>>> 37d68325
               <div class="objective-selector">
-                <!--<input type="text" name="assignee.name" data-lookup="Person" class="span8 short-field" value="{{firstnonempty assignee.name assignee.email ''}}">-->
-                <input type="text" name="assignee.name" class="span8 short-field" value="{{firstnonempty assignee.name assignee.email ''}}">
+                <input type="text" name="assignee.name" data-lookup="Person" class="span8 short-field" value="{{firstnonempty assignee.name assignee.email ''}}">
               </div>
           {{else}}
             <div class="item-data">
@@ -82,11 +76,7 @@
                 {{{renderLive '/static/mustache/people/popover.mustache' person=assignee}}}
               </div>
             </div>
-<<<<<<< HEAD
-          {{/if_can_edit_request}}
-=======
           {{/if_helpers}}
->>>>>>> 37d68325
           {{/using}}
         </div>
         
