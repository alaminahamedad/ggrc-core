{{!
    Copyright (C) 2013 Google Inc., authors, and contributors <see AUTHORS file>
    Licensed under http://www.apache.org/licenses/LICENSE-2.0 <see LICENSE file>
    Created By: brad@reciprocitylabs.com
    Maintained By: brad@reciprocitylabs.com
}}
<li class="tree-item programs" data-object-id="{{instance.id}}" data-object-type="{{instance.class.table_singular}}" {{addclass "rq-" instance.status}}>
  <div class="item-main" {{#instance}}{{data 'model'}}{{/instance}} data-model="true">
    <div class="openclose">
      <a class="openclose-placeholder" href="javascript://"> </a>
      <div class="row-fluid">
        <div class="span4" {{ (el) -> el.ggrc_controllers_quick_form({ instance : el.closest('[data-model]').data('model')}); }}>
          <div class="item-data">
            <div class="type">
              <i class="grcicon-{{remove_space instance.request_type}}" rel="tooltip" data-placement="top" data-original-title="{{instance.request_type}}"></i>
              <div class="state-type dropdown">
                {{#if_helpers '\
                  #if_equals' 'Draft' instance.status '\
                  and ^if' instance.responses.length '\
                  ' _1_context=instance.context.id }}
                <span class="dropdown-toggle" data-toggle="dropdown" role="button">
                  <i class="grcicon-carot"></i>
                </span>

                <ul class="dropdown-menu" aria-labelledby="drop2" role="menu">
                  {{#iterate 'Documentation' 'Interview'}}
                  <li data-value="{{iterator.toLowerCase}}" data-name="request_type">
                    <span>
                      <i class="grcicon-{{remove_space iterator.toLowerCase}}"></i>
                      {{iterator}}
                    </span>
                  </li>
                  {{/iterate}}
                </ul>
                {{else}}

                <span rel="tooltip" data-placement="top" data-original-title="# of Responses">{{instance.responses.length}}</span>
                {{/if_helpers}}
              </div>
            </div>
            <div class="tree-title-area">
              &nbsp; <span>{{strip_html_tags instance.description}}</span>
            </div>
          </div>
        </div>
        <div class="span3">
          <div class="item-data">
            {{#using audit=instance.audit}}
            {{#with_mapping "audit_object_object" instance}}
              {{#if audit_object_object.0.instance}}
                <div class="tree-title-area" rel="tooltip" data-placement="top" data-original-title="{{audit_object_object.0.instance.title}}">
                  <i class="grcicon-{{audit.object_model.table_singular}}-color"></i>
                  {{#is_allowed "view_object_page" audit_object_object.0.instance}}
                    <a class="object-title" href="{{audit_object_object.0.instance.viewLink}}" target="_blank">{{audit_object_object.0.instance.title}}</a>
                  {{else}}
                    <span class="object-title" target="_blank">{{audit_object_object.0.instance.title}}</span>
                  {{/is_allowed}}
                </div>
              {{else}}
                {{#with_mapping "authorizations" audit}}
                {{#if_helpers "\
                  ^if_equals" instance.status "Accepted" "\
                  and ^if_auditor" instance _1_include_admin=false}}
                  <div class="tree-title-area">
                    <a class="utility-link controls danger" href="javascript://" data-toggle="modal-ajax-form" data-modal-reset="reset" data-modal-class="modal-wide" data-object-singular="Request" data-object-plural="requests" data-object-id="{{instance.id}}">
                      <i class="grcicon-{{audit.object_model.table_singular}}-danger"></i>
                      Map {{audit.object_model.title_singular}}
                    </a>
                  </div>
                {{/if_helpers}}
                {{/with_mapping}}
              {{/if}}
            {{/with_mapping}}
            {{/using}}
          </div>
        </div>
        <div class="span5">
          <div class="control-wrap">
            <div class="date">
              {{#if instance.due_on}}
              <span rel="tooltip" data-placement="top" {{#is_overdue instance.due_on}}class="error"{{/is_overdue}} data-original-title="Due On"><span>{{localize_date instance.due_on}}</span></span>
              {{/if}}
            </div>
            <div class="request-control" {{ (el) -> el.ggrc_controllers_quick_form({ instance : el.closest('[data-model]').data('model')}); }}>
              {{! taken from responses/tree_footer}}
<<<<<<< HEAD
              {{#if_helpers '\
                ^if_equals' instance.status "Accepted" '\
                and ^if_equals' instance.status "Draft" '\
                and #if' allow_creating}}
=======
              {{#if allow_creating}}
>>>>>>> 7a651dee
              &nbsp;&nbsp;
              {{#if_can_create_response instance}}
                      {{#using audit=instance.audit}}
                      <a href="javascript://" class="section-create btn btn-primary" data-toggle="modal-ajax-form" data-modal-reset="reset" data-modal-class="modal-wide" data-object-singular="{{instance.response_model_class}}" data-object-plural="responses" data-object-params='{ "{{instance.class.table_singular}}": {"id" : {{instance.id}}, "type" : "{{instance.class.model_singular}}" }, "context": { "id" : {{firstexist audit.context.id "null"}}, "href" : "{{audit.context.href}}", "type" : "{{audit.context.type}}" } }'>
                        Create Response
                      </a>
                      {{/using}}
<<<<<<< HEAD
              {{else}}
                {{^if_auditor instance}}
                {{#if_helpers '\
                  #is_allowed' 'create' model.shortName _0_context=instance.context.id '\
                  and ^if_equals' instance.status 'Accepted'}}
                {{#if_can_edit_request instance}}
                      {{#using audit=instance.audit}}
                      <a href="javascript://" class="section-create btn btn-primary" data-toggle="modal-ajax-form" data-modal-reset="reset" data-modal-class="modal-wide" data-object-singular="{{instance.response_model_class}}" data-object-plural="responses" data-object-params='{ "{{instance.class.table_singular}}": {"id" : {{instance.id}}, "type" : "{{instance.class.model_singular}}" }, "context": { "id" : {{firstexist audit.context.id "null"}}, "href" : "{{audit.context.href}}", "type" : "{{audit.context.type}}" } }'>
                        Create Response
                      </a>
                      {{/using}}
                {{/if_can_edit_request}}
                {{/if_helpers}}
                {{/if_auditor}}
              {{/is_allowed}}}
              {{/if_helpers}}
=======
              {{/if_can_create_response}}}
              {{/if}}
>>>>>>> 7a651dee
              {{#using audit=instance.audit}}
              {{#with_mapping "authorizations" audit}}
              {{#if_equals instance.status "Draft"}}
                {{#if_auditor instance}}
                <button data-name="status" data-value="Requested" class="btn btn-warning {{instance._disabled}}">Request</button>
                {{else}}
                <small class="gray"><em>{{instance.status}}</em></small>
                {{/if_auditor}}
              {{/if_equals}}
              {{#if_equals instance.status "Requested"}}
                {{#if_can_edit_request instance}}
                <button data-name="status" data-value="Responded" class="btn btn-primary {{instance._disabled}} {{^instance.responses.length}}disabled{{/instance.responses.length}}">Submit responses</button>
                {{else}}
                <small class="gray"><em>{{instance.status}}</em></small>
                {{/if_can_edit_request}}
              {{/if_equals}}
              {{#if_equals instance.status "Amended Request"}}
                {{#if_can_edit_request instance}}
                <button data-name="status" data-value="Updated Response" class="btn btn-primary {{instance._disabled}}">Submit responses</button>
                {{else}}
                <small class="gray"><em>Amended</em></small>
                {{/if_can_edit_request}}
              {{/if_equals}}
              {{#if_match instance.status "Respon"}}
                {{#if_auditor instance}}
                <button data-name="status" data-value="Accepted" class="btn btn-add {{instance._disabled}}">Accept</button>
                <a href="javascript://"
                   data-toggle="modal-ajax-form"
                   data-object-singular="Request"
                   data-object-params='{"modal_title":"Amend Request"}'
                   data-object-plural="requests"
                   data-object-id="{{instance.id}}"
                   class="btn btn-warning {{instance._disabled}} undoable"
                   data-modal-class="modal-wide"
                   data-template="/static/mustache/requests/amend_modal_content.mustache"
                   data-name="status"
                   data-value="{{instance.status}}"
                   data-also-undo="notes">Amend</a>
                {{else}}
                <small class="gray"><em>Responded</em></small>
                {{/if_auditor}}
              {{/if_match}}
              {{#if_equals instance.status "Accepted"}}
                <small class="accepted"><em>Accepted</em></small>
              {{/if_equals}}
              {{#instance._undo.0}}
                <a href="javascript://" data-name="status" data-value="{{instance._undo.0}}" data-undo="true" class="undo {{instance._disabled}}">Undo</a>
              {{/instance._undo.0}}
              {{/with_mapping}}
              {{/using}}
            </div>
          </div>
        </div>
      </div>
    </div>
  </div>

  {{#if expanded}}
  <div class="tier-2-info item-content">
    <div class="tier-2-info-content">

      <div class="action-bar">
        <ul class="change-links">
          {{#if_can_edit_request instance}}
            <li>
              <a href="javascript://" data-toggle="modal-ajax-form" data-modal-reset="reset" data-modal-class="modal-wide" data-object-singular="Request" data-object-plural="requests" data-object-id="{{instance.id}}">
                <i class="grcicon-edit"></i>
                Edit {{model.title_singular}}
              </a>
            </li>
          {{/if_can_edit_request}}

        </ul>
      </div>

      <div class="small-info">

        <div class="row-fluid">
          <div class="span6">
            <h6>Request</h6>
            <div class="tree-description">
              {{{firstnonempty instance.description '<i>State your request here...</i>'}}}
            </div>
            <br>
          </div>
          <div class="span3">
            <h6>Requested on</h6>
            {{#if instance.requested_on}}
              <p>
                {{#using requested_on=instance.requested_on}}
                  {{localize_date requested_on}}
                {{/using}}
              </p>
            {{/if}}
          </div>
          <div class="span3" {{#instance}}{{data 'model'}}{{/instance}} {{ (el) -> el.ggrc_controllers_quick_form({ instance : el.data('model')}); }}>
            <h6>Assignee</h6>
            {{#using assignee=instance.assignee}}
              {{#if_can_reassign_request instance}}
                <div class="objective-selector">
                  <input type="text" name="assignee.name" data-lookup="Person" data-params="Person:is_enabled=1" class="input-block-level search-icon" placeholder="Enter text to search for Assignee" null-if-empty="true" value="{{firstnonempty assignee.name assignee.email ''}}">
                </div>
              {{else}}
                <p class="read-only oneline">
                  {{{renderLive '/static/mustache/people/popover.mustache' person=assignee}}}
                </p>
              {{/if_can_reassign_request}}
            {{/using}}
          </div>
        </div>
        {{#using audit=instance.audit}}
          {{#with_mapping "audit_object_object" instance}}
            {{#if audit_object_object.0.instance}}
              <div class="row-fluid">
                <div class="span12">
                  <h6>{{audit.object_model.table_singular}}</h6>
                  <p class="oneline">
                    <i class="grcicon-{{audit.object_model.table_singular}}-color nomargin"></i>
                    {{#is_allowed "view_object_page" audit_object_object.0.instance}}
                      <a class="object-title" href="{{audit_object_object.0.instance.viewLink}}" target="_blank">{{audit_object_object.0.instance.title}}</a>
                    {{else}}
                      <span class="object-title" target="_blank">{{audit_object_object.0.instance.title}}</span>
                    {{/is_allowed}}
                  </p>
                </div>
              </div>
            {{/if}}
          {{/using}}
        {{/using}}

        {{{render_hooks 'Request.tree_view_info'}}}

        <div class="row-fluid">
          <div class="span6">
            <h6>Test</h6>
            {{{instance.test}}}
          </div>
          <div class="span6">
            <h6>Notes</h6>
            {{{instance.notes}}}
          </div>
        </div>

      </div>

    </div>

    {{^if_equals instance.status "Draft"}}
    {{#if draw_children}}
      {{#each child_options}}
          <div class="inner-tree">
            <h6>{{#prune_context}}{{firstnonempty title_plural model.title_plural}} ({{#if_null original_list}}...{{else}}{{original_list.length}}{{/if_null}}{{/prune_context}})</h6>
            <ul class="tree-structure new-tree responses-list" {{data 'options'}} {{ (el) -> el.cms_controllers_tree_view(el.data("options")).control("tree_view").display() }}>
            </ul>
          </div>
      {{/each}}
    {{/if}}
    {{/if_equals}}

  </div>
  {{/if}}

</li><|MERGE_RESOLUTION|>--- conflicted
+++ resolved
@@ -83,14 +83,7 @@
             </div>
             <div class="request-control" {{ (el) -> el.ggrc_controllers_quick_form({ instance : el.closest('[data-model]').data('model')}); }}>
               {{! taken from responses/tree_footer}}
-<<<<<<< HEAD
-              {{#if_helpers '\
-                ^if_equals' instance.status "Accepted" '\
-                and ^if_equals' instance.status "Draft" '\
-                and #if' allow_creating}}
-=======
               {{#if allow_creating}}
->>>>>>> 7a651dee
               &nbsp;&nbsp;
               {{#if_can_create_response instance}}
                       {{#using audit=instance.audit}}
@@ -98,27 +91,8 @@
                         Create Response
                       </a>
                       {{/using}}
-<<<<<<< HEAD
-              {{else}}
-                {{^if_auditor instance}}
-                {{#if_helpers '\
-                  #is_allowed' 'create' model.shortName _0_context=instance.context.id '\
-                  and ^if_equals' instance.status 'Accepted'}}
-                {{#if_can_edit_request instance}}
-                      {{#using audit=instance.audit}}
-                      <a href="javascript://" class="section-create btn btn-primary" data-toggle="modal-ajax-form" data-modal-reset="reset" data-modal-class="modal-wide" data-object-singular="{{instance.response_model_class}}" data-object-plural="responses" data-object-params='{ "{{instance.class.table_singular}}": {"id" : {{instance.id}}, "type" : "{{instance.class.model_singular}}" }, "context": { "id" : {{firstexist audit.context.id "null"}}, "href" : "{{audit.context.href}}", "type" : "{{audit.context.type}}" } }'>
-                        Create Response
-                      </a>
-                      {{/using}}
-                {{/if_can_edit_request}}
-                {{/if_helpers}}
-                {{/if_auditor}}
-              {{/is_allowed}}}
-              {{/if_helpers}}
-=======
               {{/if_can_create_response}}}
               {{/if}}
->>>>>>> 7a651dee
               {{#using audit=instance.audit}}
               {{#with_mapping "authorizations" audit}}
               {{#if_equals instance.status "Draft"}}
@@ -219,7 +193,7 @@
             {{#using assignee=instance.assignee}}
               {{#if_can_reassign_request instance}}
                 <div class="objective-selector">
-                  <input type="text" name="assignee.name" data-lookup="Person" data-params="Person:is_enabled=1" class="input-block-level search-icon" placeholder="Enter text to search for Assignee" null-if-empty="true" value="{{firstnonempty assignee.name assignee.email ''}}">
+                  <input type="text" name="assignee.name" data-lookup="Person" class="input-block-level search-icon" placeholder="Enter text to search for Assignee" null-if-empty="true" value="{{firstnonempty assignee.name assignee.email ''}}">
                 </div>
               {{else}}
                 <p class="read-only oneline">
@@ -257,8 +231,8 @@
             {{{instance.test}}}
           </div>
           <div class="span6">
-            <h6>Notes</h6>
-            {{{instance.notes}}}
+          <h6>Notes</h6>
+          {{{instance.notes}}}
           </div>
         </div>
 
