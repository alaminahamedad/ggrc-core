--- conflicted
+++ resolved
@@ -110,49 +110,3 @@
     </div>
     {{/if}}
   </li>
-<<<<<<< HEAD
-=======
-{{/list}}
-
-{{#is_allowed_to_map parent_instance model.shortName}}
-{{#if allow_mapping_or_creating}}
-<li class="tree-item tree-item-add">
-  <div class="row-fluid">
-    <div class="span12">
-
-      {{#if model.root_object}}
-      <a
-        href="javascript://"
-        rel="tooltip"
-        data-placement="left"
-        data-toggle="multitype-modal-selector"
-        data-join-option-type="{{model.shortName}}"
-        data-join-object-id="{{parent_instance.id}}"
-        data-join-object-type="{{parent_instance.constructor.shortName}}"
-        data-original-title="Map {{firstnonempty title_singular model.title_singular 'Object'}} to this {{firstnonempty parent_instance.constructor.title_singular 'Object'}}">
-        + {{model.title_singular}}
-      </a>
-      {{#if null}}
-      <a href="javascript://"class="control-create" data-toggle="modal-ajax-form" data-modal-reset="reset" data-modal-class="modal-wide" data-object-singular="{{parent_instance.constructor.model_singular}}" data-object-plural="{{parent_instance.constructor.table_plural}}" >
-        <i class="grcicon-add-black"></i>
-        Create Object
-      </a>
-      {{/if}}
-      {{else}}
-      <a
-        href="javascript://"
-        rel="tooltip"
-        data-placement="left"
-        data-toggle="multitype-modal-selector"
-        data-join-object-id="{{parent_instance.id}}"
-        data-join-object-type="{{parent_instance.constructor.shortName}}"
-        data-original-title="Map {{firstnonempty title_singular model.title_singular 'Object'}} to this {{firstnonempty parent_instance.constructor.title_singular 'Object'}}">
-        + Object
-      </a>
-      {{/if}}
-    </div>
-  </div>
-</li>
-{{/if}}
-{{/is_allowed_to_map}}
->>>>>>> 916299a1
