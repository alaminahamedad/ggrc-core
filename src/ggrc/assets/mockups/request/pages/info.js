--- conflicted
+++ resolved
@@ -16,7 +16,6 @@
     files: Generator.get("file", 8, {sort: "date"}),
     comments: Generator.get("comment", 3, {sort: "date"}),
     urls: Generator.get("url", 3),
-<<<<<<< HEAD
     logs: Generator.create({
       author: "%user",
       timestamp: "%date",
@@ -77,21 +76,6 @@
         changed: {
           text: "%text"
         }
-=======
-    type_auditor: "auditor",
-    type_lead: "lead",
-    logs: [{
-      type: "requester",
-      author: "Jost Novljan",
-      log_status: "made changes",
-      date: "09/19/2015 03:23:55pm PDT",
-      field: "Comment",
-      original_value: [{
-        text: ""
-      }],
-      new_value: [{
-        text: "See usecase here: https://docs.google.com/document/d/1kU6DgyJBOxbPX5eDhphq97dcMhg-b-LpzTJT27XlHYk/edit#heading=h.9wrhlxa3ye2d."
->>>>>>> 132cc3f0
       }]
     }, {
       count: 5,
