--- conflicted
+++ resolved
@@ -96,6 +96,7 @@
         primaryjoin=joinstr,
         foreign_keys = 'Relationship.destination_id',
         cascade = 'all, delete-orphan')
+
   @declared_attr
   def related_destinations(cls):
     joinstr = 'and_(remote(Relationship.source_id) == {type}.id, '\
@@ -107,6 +108,20 @@
         foreign_keys = 'Relationship.source_id',
         cascade = 'all, delete-orphan')
 
+  #_publish_attrs = [
+  #    'related_sources',
+  #    'related_destinations'
+  #    ]
+
+  #@classmethod
+  #def eager_query(cls):
+  #  from sqlalchemy import orm
+
+  #  query = super(Relatable, cls).eager_query()
+  #  return query.options(
+  #      orm.subqueryload('related_sources'),
+  #      orm.subqueryload('related_destinations'))
+
 class Described(object):
   description = db.Column(db.Text)
 
@@ -167,9 +182,6 @@
 
   _publish_attrs = ['context']
 
-<<<<<<< HEAD
-class Base(ChangeTracked, Identifiable, Relatable, ContextRBAC):
-=======
   @classmethod
   def eager_query(cls):
     from sqlalchemy import orm
@@ -178,8 +190,7 @@
     return query.options(
         orm.subqueryload('context'))
 
-class Base(ContextRBAC, ChangeTracked, Identifiable):
->>>>>>> 6a4f6755
+class Base(ChangeTracked, Relatable, ContextRBAC, Identifiable):
   """Several of the models use the same mixins. This class covers that common
   case.
   """
