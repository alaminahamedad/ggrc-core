--- conflicted
+++ resolved
@@ -8,11 +8,7 @@
 (function($, CMS, GGRC) {
   var WorkflowExtension = {},
       _workflow_object_types = Array.prototype.concat.call([],
-<<<<<<< HEAD
         'Program Regulation Policy Standard Contract Clause Section'.split(' '),
-=======
-        'Regulation Policy Standard Contract Clause Section Program'.split(' '),
->>>>>>> f0578ad5
         'Control Objective'.split(' '),
         'OrgGroup Vendor'.split(' '),
         'System Process DataAsset Product Project Facility Market'.split(' ')
