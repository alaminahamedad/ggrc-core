{{!
    Copyright (C) 2015 Google Inc., authors, and contributors <see AUTHORS file>
    Licensed under http://www.apache.org/licenses/LICENSE-2.0 <see LICENSE file>
    Created By: anze@reciprocitylabs.com
    Maintained By: anze@reciprocitylabs.com
}}

{{#instance}}
  {{#using object=instance.object}}
    <section class="info{{#is_info_pin}} sticky-info-panel{{/is_info_pin}}">

      {{#is_info_pin}}
<<<<<<< HEAD
      <div class="clearfix">
        <div class="tier-content pin">
          <div class="info-pane-utility">
            {{{render '/static/mustache/base_objects/info-pin.mustache'}}}
            <div class="details-wrap">
              {{#if object.title}}
                <a class="btn btn-small btn-draft dropdown-toggle" href="#" data-toggle="dropdown"><i class="grcicon-setup-color"></i></a>
                <ul class="dropdown-menu" aria-labelledby="drop1" role="menu">
                  {{#is_allowed 'update' object context='for'}}
                    <li>
                      <a href="javascript://" data-toggle="modal-ajax-form" data-modal-reset="reset" data-modal-class="modal-wide" data-object-singular="{{object.class.model_singular}}" data-object-plural="{{object.class.table_plural}}" data-object-id="{{object.id}}">
                        <i class="fa fa-pencil-square-o"></i>
                        Edit Object
                      </a>
                    </li>
                  {{/is_allowed}}
=======
        {{{render '/static/mustache/base_objects/info-pin.mustache'}}}
      {{/is_info_pin}}

      <div class="info-pane-utility">
        <div class="details-wrap">
          {{#if object.title}}
            <a class="btn btn-small btn-draft dropdown-toggle" href="#" data-toggle="dropdown">
              <span class="bubble"></span>
              <span class="bubble"></span>
              <span class="bubble"></span>
            </a>
            <ul class="dropdown-menu" aria-labelledby="drop1" role="menu">
              {{#is_allowed 'update' object context='for'}}
                <li>
                  <a href="javascript://" data-toggle="modal-ajax-form" data-modal-reset="reset" data-modal-class="modal-wide" data-object-singular="{{object.class.model_singular}}" data-object-plural="{{object.class.table_plural}}" data-object-id="{{object.id}}">
                    <i class="grcicon-edit"></i>
                    Edit Object
                  </a>
                </li>
              {{/is_allowed}}
              <li>
                <clipboard-link title="Get permalink" notify="true" text="{{get_permalink}}" />
              </li>
              {{#if object.viewLink}}
                {{#is_allowed "view_object_page" object}}
>>>>>>> d9e25f0e
                  <li>
                    <a href="{{object.viewLink}}">
                      <i class="grcicon-goto"></i>
                      View {{object.class.title_singular}}
                    </a>
                  </li>
<<<<<<< HEAD
                  {{#if object.viewLink}}
                    {{#is_allowed "view_object_page" object}}
                      <li>
                        <a href="{{object.viewLink}}">
                          <i class="fa fa-long-arrow-right"></i>
                          View {{object.class.title_singular}}
                        </a>
                      </li>
                    {{/is_allowed}}
                  {{/if}}

                  {{#is_allowed 'delete' instance}}
                    <li>
                      <a data-toggle="modal-ajax-deleteform" data-object-plural="{{model.table_plural}}" data-object-singular="{{model.model_singular}}" data-modal-reset="reset" data-modal-class="modal" data-object-id="{{instance.id}}" href="javascript://">
                        <i class="grcicon-deleted"></i>
                        Delete
                      </a>
                    </li>
                  {{/is_allowed}}
                </ul>
=======
                {{/is_allowed}}
>>>>>>> d9e25f0e
              {{/if}}

              {{#is_allowed 'delete' instance}}
                <li>
                  <a data-toggle="modal-ajax-deleteform" data-object-plural="{{model.table_plural}}" data-object-singular="{{model.model_singular}}" data-modal-reset="reset" data-modal-class="modal" data-object-id="{{instance.id}}" href="javascript://">
                    <i class="grcicon-deleted"></i>
                    Delete
                  </a>
                </li>
              {{/is_allowed}}
            </ul>
          {{/if}}
        </div>
      </div>

      <div class="tier-content">
        {{#if object.title}}
          {{{render '/static/mustache/base_objects/general_info.mustache' instance=object}}}
        {{else}}
          <div class="row-fluid wrap-row">
            <div class="span6">
              <h6>Title</h6>
              <h3>{{title}} <span class="gray">Sorry, you do not have access</span> </h3>
            </div>
          </div>
        {{/if}}
        {{{render '/static/mustache/base_objects/description.mustache' instance=object}}}
        {{{render '/static/mustache/base_objects/notes.mustache' instance=object}}}
        {{#if_equals object.class.title_singular 'Program'}}
          {{{render '/static/mustache/base_objects/contacts.mustache' is_program=true instance=object}}}
        {{else}}
          {{{render '/static/mustache/base_objects/contacts.mustache' instance=object}}}
        {{/if_equals}}
      </div>
    </section>
  {{/using}}
{{/instance}}<|MERGE_RESOLUTION|>--- conflicted
+++ resolved
@@ -10,24 +10,6 @@
     <section class="info{{#is_info_pin}} sticky-info-panel{{/is_info_pin}}">
 
       {{#is_info_pin}}
-<<<<<<< HEAD
-      <div class="clearfix">
-        <div class="tier-content pin">
-          <div class="info-pane-utility">
-            {{{render '/static/mustache/base_objects/info-pin.mustache'}}}
-            <div class="details-wrap">
-              {{#if object.title}}
-                <a class="btn btn-small btn-draft dropdown-toggle" href="#" data-toggle="dropdown"><i class="grcicon-setup-color"></i></a>
-                <ul class="dropdown-menu" aria-labelledby="drop1" role="menu">
-                  {{#is_allowed 'update' object context='for'}}
-                    <li>
-                      <a href="javascript://" data-toggle="modal-ajax-form" data-modal-reset="reset" data-modal-class="modal-wide" data-object-singular="{{object.class.model_singular}}" data-object-plural="{{object.class.table_plural}}" data-object-id="{{object.id}}">
-                        <i class="fa fa-pencil-square-o"></i>
-                        Edit Object
-                      </a>
-                    </li>
-                  {{/is_allowed}}
-=======
         {{{render '/static/mustache/base_objects/info-pin.mustache'}}}
       {{/is_info_pin}}
 
@@ -53,37 +35,13 @@
               </li>
               {{#if object.viewLink}}
                 {{#is_allowed "view_object_page" object}}
->>>>>>> d9e25f0e
                   <li>
                     <a href="{{object.viewLink}}">
                       <i class="grcicon-goto"></i>
                       View {{object.class.title_singular}}
                     </a>
                   </li>
-<<<<<<< HEAD
-                  {{#if object.viewLink}}
-                    {{#is_allowed "view_object_page" object}}
-                      <li>
-                        <a href="{{object.viewLink}}">
-                          <i class="fa fa-long-arrow-right"></i>
-                          View {{object.class.title_singular}}
-                        </a>
-                      </li>
-                    {{/is_allowed}}
-                  {{/if}}
-
-                  {{#is_allowed 'delete' instance}}
-                    <li>
-                      <a data-toggle="modal-ajax-deleteform" data-object-plural="{{model.table_plural}}" data-object-singular="{{model.model_singular}}" data-modal-reset="reset" data-modal-class="modal" data-object-id="{{instance.id}}" href="javascript://">
-                        <i class="grcicon-deleted"></i>
-                        Delete
-                      </a>
-                    </li>
-                  {{/is_allowed}}
-                </ul>
-=======
                 {{/is_allowed}}
->>>>>>> d9e25f0e
               {{/if}}
 
               {{#is_allowed 'delete' instance}}
