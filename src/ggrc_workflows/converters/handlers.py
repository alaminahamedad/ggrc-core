# Copyright (C) 2015 Google Inc., authors, and contributors <see AUTHORS file>
# Licensed under http://www.apache.org/licenses/LICENSE-2.0 <see LICENSE file>
# Created By: miha@reciprocitylabs.com
# Maintained By: miha@reciprocitylabs.com

""" Module for all special column handlers for workflow objects """

import datetime

from ggrc import db
from ggrc import models
from ggrc.converters import errors
from ggrc.converters import get_importables
from ggrc.converters.handlers import handlers
from ggrc_basic_permissions import models as bp_models
from ggrc_workflows import models as wf_models


class FrequencyColumnHandler(handlers.ColumnHandler):

  """ Handler for workflow frequency column """

  frequency_map = {
      "one time": "one_time"
  }

  def parse_item(self):
    """ parse frequency value

    Returning None will set the default frequency to one_time.
    """
    if not self.raw_value:
      self.add_error(errors.MISSING_COLUMN, s="",
                     column_names=self.display_name)
      return None
    value = self.raw_value.lower()
    frequency = self.frequency_map.get(value, value)
    if frequency not in self.row_converter.object_class.VALID_FREQUENCIES:
      self.add_error(errors.WRONG_VALUE_ERROR, column_name=self.display_name)
    return frequency

  def get_value(self):
    reverse_map = {v: k for k, v in self.frequency_map.items()}
    value = getattr(self.row_converter.obj, self.key, self.value)
    return reverse_map.get(value, value)


class WorkflowColumnHandler(handlers.ParentColumnHandler):

  """ handler for workflow column in task groups """

  def __init__(self, row_converter, key, **options):
    """ init workflow handler """
    self.parent = wf_models.Workflow
    super(WorkflowColumnHandler, self).__init__(row_converter, key, **options)


class TaskGroupColumnHandler(handlers.ParentColumnHandler):

  """ handler for task group column in task group tasks """

  def __init__(self, row_converter, key, **options):
    """ init task group handler """
    self.parent = wf_models.TaskGroup
    super(TaskGroupColumnHandler, self).__init__(row_converter, key, **options)


class CycleTaskGroupColumnHandler(handlers.ParentColumnHandler):

  """ handler for task group column in task group tasks """

  def __init__(self, row_converter, key, **options):
    """ init task group handler """
    self.parent = wf_models.CycleTaskGroup
    super(CycleTaskGroupColumnHandler, self) \
        .__init__(row_converter, key, **options)


class TaskDateColumnHandler(handlers.ColumnHandler):

  """ handler for start and end columns in task group tasks """

  quarterly_names = {
      1: "Jan/Apr/Jul/Oct",
      2: "Feb/May/Aug/Nov",
      3: "Mar/Jun/Sep/Dec",
  }

  def parse_item(self):
    """ parse start and end columns fow workflow tasks
    """
    raw_parts = self.raw_value.lower().split(" ")
    try:
      if len(raw_parts) == 2:
        quarter_name, day = raw_parts
        for month, quarter in self.quarterly_names.items():
          if quarter.lower() == quarter_name:
            return [month, int(day)]
      raw_parts = self.raw_value.split("/")
      return map(int, raw_parts)
    except ValueError:
      self.add_error(errors.WRONG_VALUE_ERROR,
                     column_name=self.display_name)
      return

  def get_value(self):
    start = "start" in self.key
    obj = self.row_converter.obj
    freq = obj.task_group.workflow.frequency
    date = getattr(obj, "start_date" if start else "end_date", None)
    month = getattr(obj, "relative_start_month" if start
                    else "relative_end_month", None)
    day = getattr(obj, "relative_start_day" if start
                       else "relative_end_day", None)
    if freq == "one_time":
      if date is None:
        return ""
      return "{}/{}/{}".format(date.month, date.day, date.year)
    elif freq in ["weekly", "monthly"]:
      if day is None:
        return ""
      return str(day)
    elif freq == "quarterly":
      quarter = self.quarterly_names.get(month, None)
      if None in [day, quarter]:
        return ""
      return "{} {}".format(quarter, day)
    elif freq == "annually":
      if None in [day, month]:
        return ""
      return "{}/{}".format(month, day)
    else:
      return ""


class TaskStartColumnHandler(TaskDateColumnHandler):

  """ handler for start column in task group tasks """

  def set_obj_attr(self):
    """ set all possible start date attributes """
    freq = self.row_converter.obj.task_group.workflow.frequency
    if freq == "one_time":
      if len(self.value) != 3:
        self.add_error(errors.WRONG_VALUE_ERROR,
                       column_name=self.display_name)
        return
      month, day, year = self.value
      try:
        self.row_converter.obj.start_date = datetime.date(year, month, day)
      except ValueError:
        self.add_error(errors.WRONG_VALUE_ERROR,
                       column_name=self.display_name)
        return
<<<<<<< HEAD
=======
      self.row_converter.obj.start_date = datetime.date(year, month, day)
>>>>>>> 69426668
    elif freq in ["weekly", "monthly"]:
      if len(self.value) != 1 or \
         (freq == "weekly" and not (1 <= self.value[0] <= 5)) or \
         (freq == "monthly" and not (1 <= self.value[0] <= 31)):
        self.add_error(errors.WRONG_VALUE_ERROR,
                       column_name=self.display_name)
        return
      self.row_converter.obj.relative_start_day = self.value[0]
    elif freq in ["quarterly", "annually"]:
      if len(self.value) != 2 or \
         (freq == "quarterly" and not (1 <= self.value[0] <= 3)) or \
         (freq == "annually" and not (1 <= self.value[0] <= 12)) or \
         not (1 <= self.value[1] <= 31):
        self.add_error(errors.WRONG_VALUE_ERROR,
                       column_name=self.display_name)
        return
      self.row_converter.obj.relative_start_day = self.value[1]
      self.row_converter.obj.relative_start_month = self.value[0]
    else:
      self.add_error(errors.WRONG_VALUE_ERROR,
                     column_name=self.display_name)
      return


class TaskEndColumnHandler(TaskDateColumnHandler):

  """ handler for end column in task group tasks """

  def set_obj_attr(self):
    """ set all possible end date attributes """
    freq = self.row_converter.obj.task_group.workflow.frequency
    if freq == "one_time":
      if len(self.value) != 3:
        self.add_error(errors.WRONG_VALUE_ERROR,
                       column_name=self.display_name)
        return
      month, day, year = self.value
      try:
        self.row_converter.obj.end_date = datetime.date(year, month, day)
      except ValueError:
        self.add_error(errors.WRONG_VALUE_ERROR,
                       column_name=self.display_name)
        return
    elif freq in ["weekly", "monthly"]:
      if len(self.value) != 1 or \
         (freq == "weekly" and not (1 <= self.value[0] <= 5)) or \
         (freq == "monthly" and not (1 <= self.value[0] <= 31)):
        self.add_error(errors.WRONG_VALUE_ERROR,
                       column_name=self.display_name)
        return
      self.row_converter.obj.relative_end_day = self.value[0]
    elif freq in ["quarterly", "annually"]:
      if len(self.value) != 2 or \
         (freq == "quarterly" and not (1 <= self.value[0] <= 3)) or \
         (freq == "annually" and not (1 <= self.value[0] <= 12)) or \
         not (1 <= self.value[1] <= 31):
        self.add_error(errors.WRONG_VALUE_ERROR,
                       column_name=self.display_name)
        return
      self.row_converter.obj.relative_end_day = self.value[1]
      self.row_converter.obj.relative_end_month = self.value[0]
    else:
      self.add_error(errors.WRONG_VALUE_ERROR,
                     column_name=self.display_name)
      return


class TaskTypeColumnHandler(handlers.ColumnHandler):

  """ handler for task type column in task group tasks """

  type_map = {
      "rich text": "text",
      "dropdown": "menu",
<<<<<<< HEAD
      "drop down": "menu",
=======
>>>>>>> 69426668
      "checkboxes": "checkbox",
      "checkbox": "checkbox",
  }

  def parse_item(self):
    """ parse task type column value """
    if self.raw_value == "":
      self.add_warning(errors.MISSING_VALUE_ERROR,
                       column_name=self.display_name)
      return None
    value = self.type_map.get(self.raw_value.lower())
    if value is None:
      if self.raw_value.lower() in self.type_map.values():
        value = self.raw_value.lower()
    if value is None:
      self.add_warning(errors.WRONG_REQUIRED_VALUE,
                       value=self.raw_value,
                       column_name=self.display_name)
      value = self.row_converter.obj.default_task_type()
    return value

  def get_value(self):
    reverse_map = {v: k for k, v in self.type_map.items()}
    return reverse_map.get(self.row_converter.obj.task_type,
                           "rich text").title()


class WorkflowPersonColumnHandler(handlers.UserColumnHandler):

  def parse_item(self):
    return self.get_users_list()

  def set_obj_attr(self):
    pass

  def get_value(self):
    workflow_person = db.session.query(wf_models.WorkflowPerson.person_id)\
        .filter_by(workflow_id=self.row_converter.obj.id,)
    workflow_roles = db.session.query(bp_models.UserRole.person_id)\
        .filter_by(context_id=self.row_converter.obj.context_id)
    users = models.Person.query.filter(
        models.Person.id.in_(workflow_person) &
        models.Person.id.notin_(workflow_roles)
    )
    emails = [user.email for user in users]
    return "\n".join(emails)

  def remove_current_people(self):
    wf_models.WorkflowPerson.query.filter_by(
        workflow_id=self.row_converter.obj.id).delete()

  def insert_object(self):
    if self.dry_run or not self.value:
      return
    self.remove_current_people()
    for owner in self.value:
      workflow_person = wf_models.WorkflowPerson(
          workflow=self.row_converter.obj,
          person=owner,
          context=self.row_converter.obj.context
      )
      db.session.add(workflow_person)
    self.dry_run = True


class ObjectsColumnHandler(handlers.ColumnHandler):

  def __init__(self, row_converter, key, **options):
    self.mappable = get_importables()
    self.new_slugs = row_converter.block_converter.converter.new_objects
    super(ObjectsColumnHandler, self).__init__(row_converter, key, **options)

  def parse_item(self):
    lines = [line.split(":", 1) for line in self.raw_value.splitlines()]
    objects = []
    for line in lines:
      if len(line) != 2:
        self.add_warning(errors.WRONG_VALUE, column_name=self.display_name)
        continue
      object_class, slug = line
      slug = slug.strip()
      class_ = self.mappable.get(object_class.strip().lower())
      if class_ is None:
        self.add_warning(errors.WRONG_VALUE, column_name=self.display_name)
        continue
      new_object_slugs = self.new_slugs[class_]
      obj = class_.query.filter(class_.slug == slug).first()
      if obj:
        objects.append(obj)
      elif not (slug in new_object_slugs and self.dry_run):
        self.add_warning(errors.UNKNOWN_OBJECT,
                         object_type=class_._inflector.human_singular.title(),
                         slug=slug)
    return objects

  def set_obj_attr(self):
    self.value = self.parse_item()

  def get_value(self):
    task_group_objects = wf_models.TaskGroupObject.query.filter_by(
        task_group_id=self.row_converter.obj.id).all()
    lines = ["{}: {}".format(t.object._inflector.title_singular.title(),
                             t.object.slug)
             for t in task_group_objects if t.object is not None]
    return "\n".join(lines)

  def insert_object(self):
    obj = self.row_converter.obj
    existing = set((t.object_type, t.object_id)
                   for t in obj.task_group_objects)
    for object_ in self.value:
      if (object_.type, object_.id) in existing:
        continue
      tgo = wf_models.TaskGroupObject(
          task_group=obj,
          object=object_,
          context=obj.context,
      )
      db.session.add(tgo)
    db.session.flush()

  def set_value(self):
    pass


class ExportOnlyColumnHandler(handlers.ColumnHandler):

  def parse_item(self):
    pass

  def set_obj_attr(self):
    pass

  def get_value(self):
    return ""

  def insert_object(self):
    pass

  def set_value(self):
    pass


class CycleObjectColumnHandler(ExportOnlyColumnHandler):

  def get_value(self):
    obj = self.row_converter.obj.cycle_task_group_object
    if not obj or not obj.object:
      return ""
    return "{}: {}".format(obj.object._inflector.human_singular.title(),
                           obj.object.slug)


class CycleWorkflowColumnHandler(ExportOnlyColumnHandler):

  def get_value(self):
    return self.row_converter.obj.workflow.slug


class CycleColumnHandler(ExportOnlyColumnHandler):

  def get_value(self):
    return self.row_converter.obj.cycle.slug


class TaskDescriptionColumnHandler(handlers.TextareaColumnHandler):

  def set_obj_attr(self):
    """ Set task attribute based on task type """
    if not self.value:
      return
    if self.row_converter.obj.task_type == "text":
      self.row_converter.obj.description = self.value
    else:
      options = [v.strip() for v in self.value.split(",")]
      self.row_converter.obj.response_options = options

  def get_value(self):
    if self.row_converter.obj.task_type == "text":
      return self.row_converter.obj.description
    else:
      return ", ".join(self.row_converter.obj.response_options)


COLUMN_HANDLERS = {
    "cycle": CycleColumnHandler,
    "cycle_object": CycleObjectColumnHandler,
    "cycle_task_group": CycleTaskGroupColumnHandler,
    "cycle_workflow": CycleWorkflowColumnHandler,
    "frequency": FrequencyColumnHandler,
    "notify_on_change": handlers.CheckboxColumnHandler,
    "relative_end_date": TaskEndColumnHandler,
    "relative_start_date": TaskStartColumnHandler,
    "task_description": TaskDescriptionColumnHandler,
    "task_group": TaskGroupColumnHandler,
    "task_group_objects": ObjectsColumnHandler,
    "task_type": TaskTypeColumnHandler,
    "workflow": WorkflowColumnHandler,
    "workflow_mapped": WorkflowPersonColumnHandler,
}<|MERGE_RESOLUTION|>--- conflicted
+++ resolved
@@ -152,10 +152,6 @@
         self.add_error(errors.WRONG_VALUE_ERROR,
                        column_name=self.display_name)
         return
-<<<<<<< HEAD
-=======
-      self.row_converter.obj.start_date = datetime.date(year, month, day)
->>>>>>> 69426668
     elif freq in ["weekly", "monthly"]:
       if len(self.value) != 1 or \
          (freq == "weekly" and not (1 <= self.value[0] <= 5)) or \
@@ -230,12 +226,15 @@
   type_map = {
       "rich text": "text",
       "dropdown": "menu",
-<<<<<<< HEAD
       "drop down": "menu",
-=======
->>>>>>> 69426668
       "checkboxes": "checkbox",
       "checkbox": "checkbox",
+  }
+
+  reverse_map = {
+      "text": "rich text",
+      "menu": "dropdown",
+      "checkbox": "checkbox"
   }
 
   def parse_item(self):
@@ -256,9 +255,8 @@
     return value
 
   def get_value(self):
-    reverse_map = {v: k for k, v in self.type_map.items()}
-    return reverse_map.get(self.row_converter.obj.task_type,
-                           "rich text").title()
+    return self.reverse_map.get(self.row_converter.obj.task_type,
+                                "rich text").title()
 
 
 class WorkflowPersonColumnHandler(handlers.UserColumnHandler):
