# Copyright (C) 2015 Google Inc., authors, and contributors <see AUTHORS file>
# Licensed under http://www.apache.org/licenses/LICENSE-2.0 <see LICENSE file>
# Created By: andraz@reciprocitylabs.com
# Maintained By: andraz@reciprocitylabs.com

import itertools

import ggrc
import ggrc.models as models
import integration.ggrc
import integration.ggrc.generator


counter = 0


def make_name(msg):
  global counter
  counter += 1
  return msg + str(counter)


def relate(src, dst):
  if src < dst:
    return (src, dst)
  else:
    return (dst, src)


class automapping_count_limit:
  def __init__(self, new_limit):
    self.new_limit = new_limit

  def __enter__(self):
    self.original_limit = ggrc.automapper.rules.count_limit
    ggrc.automapper.rules.count_limit = self.new_limit

  def __exit__(self, type, value, traceback):
    ggrc.automapper.rules.count_limit = self.original_limit


class TestAutomappings(integration.ggrc.TestCase):

  def setUp(self):
    integration.ggrc.TestCase.setUp(self)
    self.gen = integration.ggrc.generator.ObjectGenerator()
    self.api = self.gen.api

  def tearDown(self):
    integration.ggrc.TestCase.tearDown(self)

  def create_object(self, cls, data):
    name = cls._inflector.table_singular
    data['context'] = None
    res, obj = self.gen.generate(cls, name, {name: data})
    self.assertIsNotNone(obj, '%s, %s: %s' % (name, str(data), str(res)))
    return obj

  def create_mapping(self, src, dst):
    return self.create_object(models.Relationship, {
        'source': {'id': src.id, 'type': src.type},
        'destination': {'id': dst.id, 'type': dst.type}
    })

  def assert_mapping(self, obj1, obj2, missing=False):
    ggrc.db.session.flush()
    rel = models.Relationship.find_related(obj1, obj2)
    if not missing:
      self.assertIsNotNone(rel,
                           msg='%s not mapped to %s' % (obj1.type, obj2.type))
    else:
      self.assertIsNone(rel,
                        msg='%s mapped to %s' % (obj1.type, obj2.type))

  def assert_mapping_implication(self, to_create, implied, relevant=set()):
    objects = set()
    for obj in relevant:
      objects.add(obj)
    mappings = set()
    if type(to_create) is not list:
      to_create = [to_create]
    for src, dst in to_create:
      objects.add(src)
      objects.add(dst)
      self.create_mapping(src, dst)
      mappings.add(relate(src, dst))
    if type(implied) is not list:
      implied = [implied]
    for src, dst in implied:
      objects.add(src)
      objects.add(dst)
      self.assert_mapping(src, dst)
      mappings.add(relate(src, dst))
    possible = set()
    for src, dst in itertools.product(objects, objects):
      possible.add(relate(src, dst))
    for src, dst in possible - mappings:
      self.assert_mapping(src, dst, missing=True)

  def with_permutations(self, mk1, mk2, mk3):
    obj1, obj2, obj3 = mk1(), mk2(), mk3()
    self.assert_mapping_implication(
        to_create=[(obj1, obj2), (obj2, obj3)],
        implied=(obj1, obj3),
    )
    obj1, obj2, obj3 = mk1(), mk2(), mk3()
    self.assert_mapping_implication(
        to_create=[(obj2, obj3), (obj1, obj2)],
        implied=(obj1, obj3),
    )

  def test_mapping_directive_to_a_program(self):
    self.with_permutations(
        lambda: self.create_object(models.Program, {
            'title': make_name('Program')
        }),
        lambda: self.create_object(models.Regulation, {
            'title': make_name('Test PD Regulation')
        }),
        lambda: self.create_object(models.Objective, {
            'title': make_name('Objective')
        }),
    )
    program = self.create_object(models.Program, {
        'title': make_name('Program')
    })
    objective1 = self.create_object(models.Objective, {
        'title': make_name('Objective')
    })
    objective2 = self.create_object(models.Objective, {
        'title': make_name('Objective')
    })
    self.assert_mapping_implication(
        to_create=[(program, objective1), (objective1, objective2)],
        implied=[],
    )

  def test_mapping_to_sections(self):
    regulation = self.create_object(models.Regulation, {
        'title': make_name('Test Regulation')
    })
    section = self.create_object(models.Section, {
        'title': make_name('Test section'),
    })
    objective = self.create_object(models.Objective, {
        'title': make_name('Objective')
    })
    self.assert_mapping_implication(
        to_create=[(regulation, section), (objective, section)],
        implied=(objective, regulation),

    )
    program = self.create_object(models.Program, {
        'title': make_name('Program')
    })
    self.assert_mapping_implication(
        to_create=[(objective, program)],
        implied=[(regulation, section),
                 (objective, section),
                 (objective, regulation)],
        relevant=[regulation, section, objective]
    )

  def test_automapping_limit(self):
    with automapping_count_limit(-1):
      program = self.create_object(models.Program, {
          'title': make_name('Program')
      })
      regulation = self.create_object(models.Regulation, {
          'title': make_name('Test PD Regulation')
      })
      objective = self.create_object(models.Objective, {
          'title': make_name('Objective')
      })
      self.assert_mapping_implication(
          to_create=[(regulation, objective), (objective, program)],
          implied=[],
      )

  def test_mapping_to_objective(self):
    regulation = self.create_object(models.Regulation, {
        'title': make_name('Test PD Regulation')
    })
    section = self.create_object(models.Section, {
        'title': make_name('Test section'),
        'directive': {'id': regulation.id},
    })
    control = self.create_object(models.Control, {
        'title': make_name('Test control')
    })
    objective = self.create_object(models.Objective, {
        'title': make_name('Test control')
    })
    self.assert_mapping_implication(
        to_create=[(regulation, section),
                   (section, objective),
                   (objective, control)],
        implied=[
            (regulation, objective),
            (section, control),
            (regulation, control),
        ]
    )

    program = self.create_object(models.Program, {
        'title': make_name('Program')
    })
    self.assert_mapping_implication(
        to_create=[(control, program)],
        implied=[
            (regulation, section),
            (section, objective),
            (objective, control),
            (regulation, objective),
            (section, control),
            (regulation, control),
        ],
        relevant=[regulation, section, objective, control]
    )

  def test_mapping_between_objectives(self):
    regulation = self.create_object(models.Regulation, {
        'title': make_name('Test PD Regulation')
    })
    section = self.create_object(models.Section, {
        'title': make_name('Test section'),
        'directive': {'id': regulation.id},
    })
    objective1 = self.create_object(models.Objective, {
        'title': make_name('Test Objective')
    })
    objective2 = self.create_object(models.Objective, {
        'title': make_name('Test Objective')
    })
    self.assert_mapping_implication(
        to_create=[(regulation, section),
                   (section, objective1),
                   (objective1, objective2)],
        implied=[
            (section, objective2),
            (regulation, objective1),
            (regulation, objective2),
        ]
    )

  def test_mapping_nested_controls(self):
    objective = self.create_object(models.Objective, {
        'title': make_name('Test Objective')
    })
    controlP = self.create_object(models.Control, {
        'title': make_name('Test control')
    })
    control1 = self.create_object(models.Control, {
        'title': make_name('Test control')
    })
    control2 = self.create_object(models.Control, {
        'title': make_name('Test control')
    })
    self.assert_mapping_implication(
        to_create=[(objective, controlP),
                   (controlP, control1),
                   (controlP, control2)],
        implied=[(objective, control1), (objective, control2)]
    )

  def test_automapping_permissions_check(self):
    _, creator = self.gen.generate_person(user_role="Creator")
    _, admin = self.gen.generate_person(user_role="gGRC Admin")

    program = self.create_object(models.Program, {
        'title': make_name('Program')
    })
    regulation = self.create_object(models.Regulation, {
        'title': make_name('Regulation'),
        'owners': [{"id": admin.id}],
    })
    owners = [{"id": creator.id}]
    self.api.set_user(creator)
    section = self.create_object(models.Section, {
        'title': make_name('Section'),
        'owners': owners,
    })
    objective = self.create_object(models.Objective, {
        'title': make_name('Objective'),
        'owners': owners,
    })
    control = self.create_object(models.Control, {
        'title': make_name('Control'),
        'owners': owners,
    })

    self.api.set_user(admin)
    self.assert_mapping_implication(
        to_create=[(program, regulation), (regulation, section)],
        implied=[(program, section)]
    )

    self.api.set_user(creator)
    self.assert_mapping_implication(
        to_create=[(section, objective),
                   (control, objective)],
        implied=[(program, regulation),
                 (program, section),
                 (section, regulation),
                 (control, section)],
    )

  def test_automapping_request_audit(self):
    _, creator = self.gen.generate_person(user_role="Creator")
    program = self.create_object(models.Program, {
        'title': make_name('Program')
    })
    audit = self.create_object(models.Audit, {
        'title': make_name('Audit'),
        'program': {'id': program.id},
        'status': 'Planned',
    })
    control = self.create_object(models.Control, {
        'title': make_name('Test control')
    })
    self.create_mapping(audit, control)
    request = self.create_object(models.Request, {
        'audit': {'id': audit.id},
        'title': make_name('Request'),
        'assignee': {'id': creator.id},
        'request_type': 'documentation',
<<<<<<< HEAD
        'status': 'Open',
        'start_date': '1/1/2015',
        'end_date': '1/1/2016',
=======
        'status': 'Not Started',
        'requested_on': '1/1/2015',
        'due_on': '1/1/2016',
>>>>>>> 65c61bdc
    })
    self.assert_mapping(request, program)
    self.assert_mapping(request, audit, missing=True)
    self.assert_mapping(request, control, missing=True)

  def test_automapping_control_assesment(self):
    program = self.create_object(models.Program, {
        'title': make_name('Program')
    })
    regulation = self.create_object(models.Regulation, {
        'title': make_name('Test Regulation')
    })
    audit = self.create_object(models.Audit, {
        'title': make_name('Audit'),
        'program': {'id': program.id},
        'status': 'Planned',
    })
    control = self.create_object(models.Control, {
        'title': make_name('Test control')
    })
    assessment = self.create_object(models.Assessment, {
        'title': make_name('Test CA'),
        'audit': {
            'id': audit.id,
            'type': audit.type
        },
        'object': {
            'id': control.id,
            'type': control.type
        },
    })
    self.assert_mapping_implication(
        to_create=[(program, regulation), (regulation, assessment)],
        implied=[(program, assessment)]
    )

  def test_automapping_audit_program_object(self):
    """Test rule 'mapping program objects to audit'."""
    program = self.create_object(models.Program, {
        'title': make_name('Program')
    })
    audit = self.create_object(models.Audit, {
        'title': make_name('Audit'),
        'program': {'id': program.id},
        'status': 'Planned',
    })
    regulation = self.create_object(models.Regulation, {
        'title': make_name('Test PD Regulation')
    })
    section = self.create_object(models.Section, {
        'title': make_name('Test section'),
        'directive': {'id': regulation.id},
    })

    self.assert_mapping_implication(
        to_create=[(program, regulation), (program, section)],
        implied=[(regulation, audit), (section, audit)]
    )

    audit_new = self.create_object(models.Audit, {
        'title': make_name('Audit'),
        'program': {'id': program.id},
        'status': 'Planned',
    })
    self.assert_mapping(audit_new, regulation)
    self.assert_mapping(audit_new, section)
    self.assert_mapping(audit_new, program, missing=True)<|MERGE_RESOLUTION|>--- conflicted
+++ resolved
@@ -324,15 +324,9 @@
         'title': make_name('Request'),
         'assignee': {'id': creator.id},
         'request_type': 'documentation',
-<<<<<<< HEAD
-        'status': 'Open',
+        'status': 'Not Started',
         'start_date': '1/1/2015',
         'end_date': '1/1/2016',
-=======
-        'status': 'Not Started',
-        'requested_on': '1/1/2015',
-        'due_on': '1/1/2016',
->>>>>>> 65c61bdc
     })
     self.assert_mapping(request, program)
     self.assert_mapping(request, audit, missing=True)
